--- conflicted
+++ resolved
@@ -103,28 +103,17 @@
 
     // Animate letters in with improved timing
     allLetters.forEach((span, i) => {
-<<<<<<< HEAD
       // Reduced stagger time from 0.1s to 0.08s for smoother flow
       span.style.animation = `letter-in 0.4s forwards ${i * 0.08}s`;
     });
     const inDuration = 400 + allLetters.length * 80; // Reduced timing
     await new Promise(res => setTimeout(res, inDuration + 100)); // Slightly longer buffer for smoother transition
-=======
-      span.style.animation = `letter-in 0.3s forwards ${i * 0.05}s`;
-    });
-    const inDuration = 300 + allLetters.length * 50; // Reduced timing
-    await new Promise(res => setTimeout(res, inDuration + 25)); // Reduced buffer
->>>>>>> 585a2e5f
 
     // Animate whole text out with better timing
     welcomeContainer.style.transformOrigin = 'center center';
-<<<<<<< HEAD
+
     welcomeContainer.style.animation = `text-out 0.6s forwards`;
     await new Promise(res => setTimeout(res, 700));  // Longer buffer for smoother app entrance
-=======
-    welcomeContainer.style.animation = `text-out 0.3s forwards`; // Reduced from 0.5s
-    await new Promise(res => setTimeout(res, 350));  // Reduced buffer
->>>>>>> 585a2e5f
 
     // Remove welcome overlay
     welcomeScreen.remove();
@@ -135,7 +124,6 @@
     const container = document.querySelector('.app-container');
     if (!container) return;
     const children = Array.from(container.children);
-<<<<<<< HEAD
 
     // Use requestAnimationFrame for smoother animations
     requestAnimationFrame(() => {
@@ -144,11 +132,6 @@
         // Reduced stagger time from 0.1s to 0.08s and longer duration for smoother animation
         el.style.animation = `fadeInDown 0.8s forwards ${idx * 0.08}s`;
       });
-=======
-    children.forEach((el, idx) => {
-      el.style.opacity = '0';
-      el.style.animation = `fadeInDown 0.4s forwards ${idx * 0.05}s`; // Reduced from 0.6s and 0.1s
->>>>>>> 585a2e5f
     });
   }
 
