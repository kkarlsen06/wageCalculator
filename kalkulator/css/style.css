--- conflicted
+++ resolved
@@ -3380,14 +3380,6 @@
   justify-content: space-between;
 }
 
-/* Close button positioning - removed negative margin for centered layout */
-.modal-fixed-footer .modal-close-bottom {
-  /* Negative margin removed to work with centered modal-button-group */
-<<<<<<< HEAD
-=======
-}
->>>>>>> 10b5d475
-
 /* Bottom actions section for settings modal - legacy (can be removed if not used elsewhere) */
 .modal-bottom-actions {
   display: flex;
