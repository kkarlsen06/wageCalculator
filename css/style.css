--- conflicted
+++ resolved
@@ -645,17 +645,12 @@
 
 .stat-number {
     font-size: var(--font-size-2xl);
-<<<<<<< HEAD
     font-weight: 700;
 
     background: var(--gradient-primary);
     -webkit-background-clip: text;
     -webkit-text-fill-color: transparent;
     background-clip: text;
-=======
-    font-weight: var(--font-weight-bold);
-    color: var(--primary);
->>>>>>> 10b5d475
 }
 
 .stat-label {
@@ -994,16 +989,11 @@
 
 .stat-value {
     font-size: var(--font-size-xl);
-<<<<<<< HEAD
     font-weight: 700;
     background: var(--gradient-primary);
     -webkit-background-clip: text;
     -webkit-text-fill-color: transparent;
     background-clip: text;
-=======
-    font-weight: var(--font-weight-bold);
-    color: var(--primary);
->>>>>>> 10b5d475
 }
 
 .stat-label {
