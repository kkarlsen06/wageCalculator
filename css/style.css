/* ═══════════════════════════════════════════════════════════════════════════
   MODERN PORTFOLIO STYLES
   ═══════════════════════════════════════════════════════════════════════════ */

/* ───────────────────────────────────────────────────────────────────────────
   ROOT & VARIABLES
   ─────────────────────────────────────────────────────────────────────────── */
:root {
    /* Colors - Standardized palette */
    --primary: #6366f1;
    --primary-dark: #4f46e5;
    --primary-light: #818cf8;
    --secondary: #0ea5e9;
    --accent: #10b981;
    
    /* Semantic colors */
    --success: #10b981;
    --warning: #f59e0b;
    --error: #ef4444;
    --info: #0ea5e9;
    
    --text-primary: #f3f4f6;
    --text-secondary: #9ca3af;
    --text-muted: #6b7280;
    
    --bg-primary: #0a0a0b;
    --bg-secondary: #111113;
    --bg-card: #1a1a1d;
    --bg-hover: #252529;
    
    --border-color: #2a2a2f;
    --border-light: #3a3a3f;
    
    /* Gradients */
    --gradient-primary: linear-gradient(135deg, #6366f1 0%, #818cf8 100%);
    --gradient-dark: linear-gradient(180deg, #0a0a0b 0%, #111113 100%);
    --gradient-glow: radial-gradient(circle at 50% 50%, rgba(99, 102, 241, 0.1) 0%, transparent 70%);
    
    /* Spacing - 8px grid system */
    --space-1: 0.5rem;   /* 8px */
    --space-2: 1rem;     /* 16px */
    --space-3: 1.5rem;   /* 24px */
    --space-4: 2rem;     /* 32px */
    --space-5: 2.5rem;   /* 40px */
    --space-6: 3rem;     /* 48px */
    --space-8: 4rem;     /* 64px */
    --space-10: 5rem;    /* 80px */
    --space-12: 6rem;    /* 96px */
    
    /* Legacy spacing (deprecated) */
    --space-xs: var(--space-1);
    --space-sm: var(--space-2);
    --space-md: var(--space-3);
    --space-lg: var(--space-4);
    --space-xl: var(--space-6);
    --space-2xl: var(--space-8);
    --space-3xl: var(--space-12);
    
    /* Typography */
    --font-main: 'Inter', -apple-system, BlinkMacSystemFont, 'Segoe UI', sans-serif;
    --font-size-xs: 0.75rem;
    --font-size-sm: 0.875rem;
    --font-size-base: 1rem;
    --font-size-lg: 1.125rem;
    --font-size-xl: 1.25rem;
    --font-size-2xl: 1.5rem;
    --font-size-3xl: 2rem;
    --font-size-4xl: 3rem;
    --font-size-5xl: 4rem;
    
    /* Animations */
    --transition-fast: 150ms ease;
    --transition-base: 300ms ease;
    --transition-slow: 500ms ease;
    
    /* Shadows */
    --shadow-sm: 0 1px 2px rgba(0, 0, 0, 0.5);
    --shadow-md: 0 4px 6px -1px rgba(0, 0, 0, 0.5);
    --shadow-lg: 0 10px 15px -3px rgba(0, 0, 0, 0.5);
    --shadow-xl: 0 20px 25px -5px rgba(0, 0, 0, 0.5);
    --shadow-glow: 0 0 50px rgba(99, 102, 241, 0.3);
}

/* ───────────────────────────────────────────────────────────────────────────
   RESET & BASE
   ─────────────────────────────────────────────────────────────────────────── */
* {
    margin: 0;
    padding: 0;
    box-sizing: border-box;
}

html {
    scroll-behavior: smooth;
    font-size: 16px;
}

body {
    font-family: var(--font-main);
    background-color: var(--bg-primary);
    color: var(--text-primary);
    line-height: 1.6;
    overflow-x: hidden;
    -webkit-font-smoothing: antialiased;
    -moz-osx-font-smoothing: grayscale;
    padding-top: 0;
    scroll-behavior: auto; /* Override smooth scrolling on load */
}

/* Prevent auto-focus scrolling */
*:focus {
    scroll-margin: 0;
}

/* Prevent auto-scrolling on page load */
html:not(.js-focus-visible) *:focus {
    outline: none;
}

/* Prevent browser scroll restoration */
html {
    scroll-behavior: smooth;
    font-size: 16px;
}

/* Override scroll restoration for better UX */
@media (prefers-reduced-motion: no-preference) {
    html {
        scroll-behavior: smooth;
    }
}

/* Accessibility - Reduced motion support */
@media (prefers-reduced-motion: reduce) {
    * {
        animation-duration: 0.01ms !important;
        animation-iteration-count: 1 !important;
        transition-duration: 0.01ms !important;
    }
    
    .gradient-orb {
        animation: none !important;
    }
    
    .floating-card {
        animation: none !important;
    }
}

/* Accessibility - Focus management */
.focus-visible {
    outline: 2px solid var(--primary);
    outline-offset: 2px;
}

/* Skip link for keyboard navigation */
.skip-link {
    position: absolute;
    top: -40px;
    left: 6px;
    background: var(--bg-card);
    color: var(--text-primary);
    padding: 8px;
    text-decoration: none;
    border-radius: 4px;
    z-index: 9999;
    font-size: 14px;
    border: 1px solid var(--border-color);
}

.skip-link:focus {
    top: 6px;
}

::selection {
    background-color: var(--primary);
    color: white;
}

/* ───────────────────────────────────────────────────────────────────────────
   ANIMATED BACKGROUND
   ─────────────────────────────────────────────────────────────────────────── */
.bg-animation {
    position: fixed;
    top: 0;
    left: 0;
    width: 100%;
    height: 100%;
    z-index: -1;
    overflow: hidden;
    pointer-events: none;
}

.gradient-orb {
    position: absolute;
    border-radius: 50%;
    filter: blur(100px);
    opacity: 0.5;
    animation: subtleFloat 25s infinite ease-in-out;
    /* CSS custom properties for parallax effect */
    --mouse-x: 0px;
    --mouse-y: 0px;
    --scroll-y: 0px;
}

.orb-1 {
    width: 600px;
    height: 600px;
    background: radial-gradient(circle, var(--primary) 0%, transparent 70%);
    top: -200px;
    left: -200px;
    animation-name: subtleFloat;
    animation-delay: 0s;
    transform: translate(var(--mouse-x), calc(var(--mouse-y) + var(--scroll-y)));
}

.orb-2 {
    width: 800px;
    height: 800px;
    background: radial-gradient(circle, var(--secondary) 0%, transparent 70%);
    bottom: -300px;
    right: -300px;
    animation-name: subtleFloatReverse;
    animation-delay: 0s;
    transform: translate(var(--mouse-x), calc(var(--mouse-y) + var(--scroll-y)));
}

.orb-3 {
    width: 500px;
    height: 500px;
    background: radial-gradient(circle, var(--accent) 0%, transparent 70%);
    top: 50%;
    left: 50%;
    animation-name: subtleFloatSlow;
    animation-delay: 0s;
    transform: translate(calc(-50% + var(--mouse-x)), calc(-50% + var(--mouse-y) + var(--scroll-y)));
}

@keyframes subtleFloat {
    0%, 100% {
        transform: translate(calc(0px + var(--mouse-x)), calc(0px + var(--mouse-y) + var(--scroll-y)));
    }
    25% {
        transform: translate(calc(15px + var(--mouse-x)), calc(-10px + var(--mouse-y) + var(--scroll-y)));
    }
    50% {
        transform: translate(calc(-10px + var(--mouse-x)), calc(15px + var(--mouse-y) + var(--scroll-y)));
    }
    75% {
        transform: translate(calc(10px + var(--mouse-x)), calc(10px + var(--mouse-y) + var(--scroll-y)));
    }
}

@keyframes subtleFloatReverse {
    0%, 100% {
        transform: translate(calc(0px + var(--mouse-x)), calc(0px + var(--mouse-y) + var(--scroll-y)));
    }
    25% {
        transform: translate(calc(-12px + var(--mouse-x)), calc(8px + var(--mouse-y) + var(--scroll-y)));
    }
    50% {
        transform: translate(calc(8px + var(--mouse-x)), calc(-12px + var(--mouse-y) + var(--scroll-y)));
    }
    75% {
        transform: translate(calc(-8px + var(--mouse-x)), calc(-8px + var(--mouse-y) + var(--scroll-y)));
    }
}

@keyframes subtleFloatSlow {
    0%, 100% {
        transform: translate(calc(-50% + var(--mouse-x)), calc(-50% + var(--mouse-y) + var(--scroll-y)));
    }
    25% {
        transform: translate(calc(-50% + 8px + var(--mouse-x)), calc(-50% - 12px + var(--mouse-y) + var(--scroll-y)));
    }
    50% {
        transform: translate(calc(-50% - 8px + var(--mouse-x)), calc(-50% + 8px + var(--mouse-y) + var(--scroll-y)));
    }
    75% {
        transform: translate(calc(-50% + 12px + var(--mouse-x)), calc(-50% - 5px + var(--mouse-y) + var(--scroll-y)));
    }
}

/* ───────────────────────────────────────────────────────────────────────────
   NAVIGATION
   ─────────────────────────────────────────────────────────────────────────── */
.navbar {
    position: fixed;
    top: 0;
    left: 0;
    right: 0;
    z-index: 1000;
    background: rgba(10, 10, 11, 0.8);
    backdrop-filter: blur(20px);
    border-bottom: 1px solid var(--border-color);
    transition: all var(--transition-base);
}

.nav-container {
    max-width: 1200px;
    margin: 0 auto;
    padding: var(--space-sm) var(--space-md);
    display: flex;
    justify-content: space-between;
    align-items: center;
    height: 60px;
}

.nav-logo {
    text-decoration: none;
    transition: all var(--transition-base);
}

.logo-text {
    font-size: var(--font-size-xl);
    font-weight: 800;
    background: var(--gradient-primary);
    -webkit-background-clip: text;
    -webkit-text-fill-color: transparent;
    background-clip: text;
    letter-spacing: -0.5px;
}

.nav-menu {
    display: flex;
    gap: var(--space-lg);
    align-items: center;
}

.nav-link {
    color: var(--text-secondary);
    text-decoration: none;
    font-size: var(--font-size-sm);
    font-weight: 500;
    transition: all var(--transition-base);
    position: relative;
}

.nav-link:hover {
    color: var(--text-primary);
    transform: translateY(-1px);
}

.nav-link:active {
    transform: translateY(0);
}

.nav-link::after {
    content: '';
    position: absolute;
    bottom: -4px;
    left: 0;
    width: 0;
    height: 2px;
    background: var(--gradient-primary);
    transition: width var(--transition-base);
}

.nav-link:hover::after {
    width: 100%;
}

.nav-github {
    display: flex;
    align-items: center;
    gap: var(--space-xs);
    padding: 0.5rem 1rem;
    background: var(--bg-card);
    border-radius: 8px;
    border: 1px solid var(--border-color);
}

.nav-github:hover {
    background: var(--bg-hover);
    border-color: var(--border-light);
    transform: translateY(-1px);
    box-shadow: var(--shadow-md);
}

.nav-github:active {
    transform: translateY(0);
    box-shadow: var(--shadow-sm);
}

.nav-toggle {
    display: none;
    flex-direction: column;
    gap: 4px;
    background: none;
    border: none;
    cursor: pointer;
    padding: 8px;
}

.nav-toggle span {
    width: 24px;
    height: 2px;
    background: var(--text-primary);
    transition: all var(--transition-base);
}

/* ───────────────────────────────────────────────────────────────────────────
   HERO SECTION
   ─────────────────────────────────────────────────────────────────────────── */
.hero {
    min-height: 100dvh;
    display: flex;
    align-items: center;
    padding: var(--space-3xl) var(--space-md);
    position: relative;
}

.hero-container {
    max-width: 1200px;
    margin: 0 auto;
    width: 100%;
    display: grid;
    grid-template-columns: 1fr 1fr;
    gap: var(--space-3xl);
    align-items: center;
    /* Ensure stable layout from the start */
    min-height: 500px;
}

.hero-badge {
    display: inline-flex;
    align-items: center;
    gap: var(--space-xs);
    padding: 0.5rem 1rem;
    background: var(--bg-card);
    border: 1px solid var(--border-color);
    border-radius: 999px;
    margin-bottom: var(--space-xl); /* Increased from var(--space-lg) for better spacing */
    animation: fadeInUp 0.6s ease-out;
}

.badge-text {
    font-size: var(--font-size-sm);
    color: var(--text-secondary);
}

.badge-dot {
    width: 8px;
    height: 8px;
    background: #10b981;
    border-radius: 50%;
    animation: pulse 2s infinite;
}

@keyframes pulse {
    0%, 100% {
        opacity: 1;
    }
    50% {
        opacity: 0.5;
    }
}

.hero-title {
    margin-bottom: var(--space-md);
    animation: fadeInUp 0.8s ease-out;
}

.hero-name {
    display: block;
    font-size: clamp(2.5rem, 5vw, 4rem);
    font-weight: 800;
    line-height: 1.1;
    letter-spacing: -0.02em;
}

.hero-subtitle {
    display: block;
    font-size: clamp(1.5rem, 3vw, 2.5rem);
    font-weight: 300;
    color: var(--text-secondary);
    margin-top: var(--space-1);
    min-height: 3rem; /* Fixed height to prevent layout shift during typing effect */
    display: flex;
    align-items: center;
    justify-content: flex-start;
    overflow: hidden;
    white-space: nowrap;
    position: relative;
    max-width: 100%; /* Responsive width */
    width: 100%;
    flex-shrink: 0; /* Prevent flex shrinking */
}

.hero-subtitle-text {
    display: inline-block;
    white-space: nowrap;
    transition: transform 0.1s ease-out;
}

/* Debug helper - uncomment to see container bounds */
/*
.hero-subtitle {
    border: 1px solid red !important;
}
.hero-subtitle-text {
    border: 1px solid blue !important;
}
*/

.hero-description {
    font-size: var(--font-size-lg);
    color: var(--text-secondary);
    margin-bottom: var(--space-xl);
    max-width: 600px;
    line-height: 1.6;
    animation: fadeInUp 1s ease-out;
}

/* Desktop - show both parts of description */
.hero-description-short,
.hero-description-full {
    display: inline;
}

.hero-cta {
    display: flex;
    gap: var(--space-md);
    margin-bottom: var(--space-2xl);
    animation: fadeInUp 1.2s ease-out;
    align-items: stretch;
}

/* Buttons - Improved accessibility and consistency */
.btn {
    display: inline-flex;
    align-items: center;
    gap: var(--space-1);
    padding: 0 var(--space-4);
    height: 44px; /* Touch-friendly minimum */
    font-size: var(--font-size-base);
    font-weight: 500;
    text-decoration: none;
    border-radius: 8px;
    transition: all 150ms ease;
    cursor: pointer;
    border: none;
    position: relative;
    overflow: hidden;
    min-width: 44px; /* Minimum touch target */
    justify-content: center;
    text-align: center;
    line-height: 1;
}

.btn svg {
    width: 1.25rem;
    height: 1.25rem;
    flex-shrink: 0;
}

.btn:focus-visible {
    outline: 2px solid var(--primary);
    outline-offset: 2px;
}

.btn:disabled {
    opacity: 0.6;
    cursor: not-allowed;
    transform: none !important;
}

.btn-large {
    padding: 1rem 2rem;
    font-size: var(--font-size-lg);
}

.btn-primary {
    background: var(--gradient-primary);
    color: white;
    box-shadow: var(--shadow-lg), var(--shadow-glow);
}

.btn-primary:hover:not(:disabled) {
    transform: translateY(-2px);
    box-shadow: var(--shadow-lg), 0 0 40px rgba(99, 102, 241, 0.3);
}

.btn-primary:active:not(:disabled) {
    transform: translateY(0);
    box-shadow: var(--shadow-md);
}

.btn-secondary {
    background: var(--bg-card);
    color: var(--text-primary);
    border: 1px solid var(--border-color);
}

.btn-secondary:hover:not(:disabled) {
    background: var(--bg-hover);
    border-color: var(--border-light);
    transform: translateY(-2px);
    box-shadow: var(--shadow-md);
}

.btn-secondary:active:not(:disabled) {
    transform: translateY(0);
    box-shadow: var(--shadow-sm);
}

.btn-danger {
    background: var(--error);
    color: white;
}

.btn-danger:hover:not(:disabled) {
    background: #dc2626;
    transform: translateY(-2px);
    box-shadow: var(--shadow-md);
}

.btn-danger:active:not(:disabled) {
    transform: translateY(0);
    box-shadow: var(--shadow-sm);
}

.btn-success {
    background: var(--success);
    color: white;
}

.btn-success:hover:not(:disabled) {
    background: #059669;
    transform: translateY(-2px);
    box-shadow: var(--shadow-md);
}

.btn-success:active:not(:disabled) {
    transform: translateY(0);
    box-shadow: var(--shadow-sm);
}

/* Hero Stats */
.hero-stats {
    display: flex;
    gap: var(--space-xl);
    animation: fadeInUp 1.4s ease-out;
    /* Ensure proper initial positioning to prevent sliding from wrong position */
    position: relative;
    left: auto;
    transform: none;
}

/* Mobile-specific animation fix */
@media (max-width: 768px) {
    .hero-stats {
        animation: fadeInUpMobile 1.4s ease-out;
    }
}

.stat {
    display: flex;
    flex-direction: column;
}

.stat-number {
    font-size: var(--font-size-2xl);
    font-weight: 700;
    color: var(--primary);
}

.stat-label {
    font-size: var(--font-size-sm);
    color: var(--text-secondary);
}

/* Hero Visual */
.hero-visual {
    position: relative;
    animation: fadeIn 1.5s ease-out;
    /* Ensure proper initial positioning and prevent layout shifts */
    display: flex;
    justify-content: center;
    align-items: center;
    will-change: opacity;
}

.floating-card {
    background: var(--bg-card);
    border: 1px solid var(--border-color);
    border-radius: 16px;
    overflow: hidden;
    box-shadow: var(--shadow-xl);
    animation: float-card 6s infinite ease-in-out 2s; /* 2s delay to allow layout to settle */
    /* Ensure stable initial position and prevent layout shifts */
    width: 100%;
    max-width: 500px;
    margin: 0 auto;
    will-change: transform;
    /* Force stable positioning from start */
    position: relative;
    left: 0;
    right: 0;
}

@keyframes float-card {
    0%, 100% {
        transform: translateY(0) rotate(-1deg) scale(var(--card-scale, 1));
    }
    50% {
        transform: translateY(-20px) rotate(1deg) scale(var(--card-scale, 1));
    }
}

.code-preview {
    padding: var(--space-md);
    background: var(--bg-secondary);
    font-family: 'Courier New', monospace;
    font-size: var(--font-size-sm);
}

.code-header {
    display: flex;
    gap: 6px;
    margin-bottom: var(--space-md);
}

.code-dot {
    width: 12px;
    height: 12px;
    border-radius: 50%;
}

.code-dot.red { background: #ff5f56; }
.code-dot.yellow { background: #ffbd2e; }
.code-dot.green { background: #27c93f; }

.code-keyword { color: #ff79c6; }
.code-variable { color: #50fa7b; }
.code-function { color: #8be9fd; }
.code-param { color: #ffb86c; }

/* Scroll Indicator */
.scroll-indicator {
    position: absolute;
    bottom: var(--space-lg);
    left: 50%;
    transform: translateX(-50%);
    display: flex;
    flex-direction: column;
    align-items: center;
    gap: var(--space-xs);
}

.mouse {
    width: 24px;
    height: 40px;
    border: 2px solid var(--text-secondary);
    border-radius: 12px;
    position: relative;
}

.wheel {
    width: 4px;
    height: 8px;
    background: var(--text-secondary);
    border-radius: 2px;
    position: absolute;
    top: 8px;
    left: 50%;
    transform: translateX(-50%);
    animation: scroll 1.5s infinite;
}

.scroll-text {
    font-size: var(--font-size-xs);
    color: var(--text-secondary);
}

@keyframes bounce {
    0%, 100% {
        transform: translateX(-50%) translateY(0);
    }
    50% {
        transform: translateX(-50%) translateY(10px);
    }
}

@keyframes scroll {
    0% {
        opacity: 1;
        transform: translateX(-50%) translateY(0);
    }
    100% {
        opacity: 0;
        transform: translateX(-50%) translateY(10px);
    }
}

/* ───────────────────────────────────────────────────────────────────────────
   SECTIONS
   ─────────────────────────────────────────────────────────────────────────── */
.container {
    max-width: 1200px;
    margin: 0 auto;
    padding: 0 var(--space-md);
    width: 100%;
    box-sizing: border-box;
}

.section-header {
    text-align: center;
    margin-bottom: var(--space-3xl);
}

.section-label {
    display: inline-block;
    font-size: var(--font-size-sm);
    font-weight: 600;
    color: var(--primary);
    text-transform: uppercase;
    letter-spacing: 0.1em;
    margin-bottom: var(--space-sm);
}

.section-title {
    font-size: clamp(2rem, 4vw, 3rem);
    font-weight: 800;
    margin-bottom: var(--space-md);
    letter-spacing: -0.02em;
}

.section-description {
    font-size: var(--font-size-lg);
    color: var(--text-secondary);
    max-width: 600px;
    margin: 0 auto;
}

/* ───────────────────────────────────────────────────────────────────────────
   PROJECT SECTION
   ─────────────────────────────────────────────────────────────────────────── */
.project-section {
    padding: var(--space-3xl) 0;
    background: var(--bg-secondary);
}

.project-showcase {
    background: var(--bg-card);
    border: 1px solid var(--border-color);
    border-radius: 24px;
    overflow: hidden;
    box-shadow: var(--shadow-xl);
    width: 100%;
    box-sizing: border-box;
}

.showcase-content {
    display: grid;
    grid-template-columns: 1fr 1fr;
    min-height: 500px;
}

.showcase-features {
    padding: var(--space-2xl);
    display: flex;
    flex-direction: column;
    justify-content: center;
    overflow: hidden;
}

.features-title {
    font-size: var(--font-size-xl);
    margin-bottom: var(--space-lg);
}

.features-list {
    list-style: none;
    display: flex;
    flex-direction: column;
    gap: var(--space-md);
}

.feature-item {
    display: flex;
    gap: var(--space-md);
    padding: var(--space-md);
    background: var(--bg-secondary);
    border-radius: 12px;
    transition: all var(--transition-base);
    word-wrap: break-word;
    overflow-wrap: break-word;
}

.feature-item:hover {
    background: var(--bg-hover);
    transform: translateX(8px);
}

<<<<<<< HEAD
.feature-item i,
.feature-item svg {
    font-size: var(--font-size-xl);
    color: var(--primary);
=======
/* Icon sizing classes */
.icon-sm {
    width: 16px;
    height: 16px;
    flex-shrink: 0;
}

.icon-md {
    width: 20px;
    height: 20px;
    flex-shrink: 0;
}

.icon-lg {
    width: 24px;
    height: 24px;
    flex-shrink: 0;
}

.icon-xl {
    width: 32px;
    height: 32px;
    flex-shrink: 0;
}

.icon-2xl {
>>>>>>> 8078845c
    width: 48px;
    height: 48px;
    flex-shrink: 0;
}

/* Icon container styling */
.feature-item svg {
    color: var(--primary);
    background: rgba(99, 102, 241, 0.1);
    border-radius: 8px;
    flex-shrink: 0;
    transition: all var(--transition-base);
}

.feature-item:hover svg {
    background: rgba(99, 102, 241, 0.2);
    transform: scale(1.05);
}

/* Button icon styling */
.btn svg {
    transition: all var(--transition-base);
}

.btn:hover svg {
    transform: translateX(2px);
}

.btn:active svg {
    transform: translateX(0);
}

/* Navigation icon styling */
.nav-github svg {
    transition: all var(--transition-base);
}

.nav-github:hover svg {
    transform: scale(1.1);
}

.nav-github:active svg {
    transform: scale(1);
}

.feature-item svg {
    width: 24px;
    height: 24px;
    background: none;
    border-radius: 0;
}

.feature-item h4 {
    font-size: var(--font-size-base);
    margin-bottom: 0.25rem;
}

.feature-item p {
    font-size: var(--font-size-sm);
    color: var(--text-secondary);
}

.showcase-preview {
    background: var(--bg-secondary);
    padding: var(--space-2xl);
    display: flex;
    flex-direction: column;
    justify-content: center;
    align-items: center;
    gap: var(--space-xl);
}

.preview-window {
    width: 100%;
    max-width: 400px;
    background: var(--bg-primary);
    border-radius: 12px;
    overflow: hidden;
    box-shadow: var(--shadow-lg);
}

.window-header {
    background: var(--bg-card);
    padding: var(--space-sm);
    display: flex;
    align-items: center;
    gap: var(--space-md);
    border-bottom: 1px solid var(--border-color);
}

.window-controls {
    display: flex;
    gap: 6px;
}

.control {
    width: 12px;
    height: 12px;
    border-radius: 50%;
}

.control.red { background: #ff5f56; }
.control.yellow { background: #ffbd2e; }
.control.green { background: #27c93f; }

.window-title {
    font-size: var(--font-size-sm);
    color: var(--text-secondary);
}

.window-content {
    padding: var(--space-lg);
}

.preview-stats {
    display: flex;
    flex-direction: column;
    gap: var(--space-md);
}

.preview-stat {
    display: flex;
    align-items: center;
    gap: var(--space-md);
    padding: var(--space-md);
    background: var(--bg-card);
    border-radius: 8px;
    transition: all var(--transition-base);
}

.preview-stat:hover {
    transform: translateX(4px);
}

.stat-icon {
    font-size: var(--font-size-2xl);
}

.stat-value {
    font-size: var(--font-size-xl);
    font-weight: 700;
    color: var(--primary);
}

.stat-label {
    font-size: var(--font-size-sm);
    color: var(--text-secondary);
    margin-left: auto;
}

.showcase-cta {
    display: inline-flex;
    align-items: center;
    gap: var(--space-sm);
    padding: 1rem 2rem;
    background: var(--gradient-primary);
    color: white;
    text-decoration: none;
    border-radius: 12px;
    font-weight: 600;
    transition: all var(--transition-base);
    box-shadow: var(--shadow-lg), var(--shadow-glow);
}

.showcase-cta:hover {
    transform: translateY(-2px);
    box-shadow: var(--shadow-xl), 0 0 80px rgba(99, 102, 241, 0.4);
}

.showcase-cta:active {
    transform: translateY(0);
    box-shadow: var(--shadow-lg);
}

/* ───────────────────────────────────────────────────────────────────────────
   TECH SECTION
   ─────────────────────────────────────────────────────────────────────────── */
.tech-section {
    padding: var(--space-3xl) 0;
}

.tech-grid {
    display: grid;
    grid-template-columns: repeat(auto-fit, minmax(250px, 1fr));
    gap: var(--space-lg);
}

.tech-card {
    background: var(--bg-card);
    border: 1px solid var(--border-color);
    border-radius: 16px;
    padding: var(--space-xl);
    text-align: center;
    transition: all var(--transition-base);
    position: relative;
    overflow: hidden;
}

.tech-card::before {
    content: '';
    position: absolute;
    top: 0;
    left: 0;
    right: 0;
    bottom: 0;
    background: var(--gradient-glow);
    opacity: 0;
    transition: opacity var(--transition-base);
}

.tech-card:hover {
    transform: translateY(-4px);
    border-color: var(--primary);
}

.tech-card:hover::before {
    opacity: 1;
}

.tech-icon {
    margin-bottom: var(--space-md);
    color: var(--primary);
    position: relative;
    z-index: 1;
    display: flex;
    align-items: center;
    justify-content: center;
    transition: all var(--transition-base);
}

.tech-icon svg {
    width: 48px;
    height: 48px;
    transition: all var(--transition-base);
}

.tech-card:hover .tech-icon svg {
    transform: scale(1.1);
    color: var(--primary-light);
}

.tech-icon svg {
    width: 3rem;
    height: 3rem;
    color: var(--primary);
}

.tech-card h3 {
    font-size: var(--font-size-xl);
    margin-bottom: var(--space-xs);
    position: relative;
    z-index: 1;
}

.tech-card p {
    color: var(--text-secondary);
    font-size: var(--font-size-sm);
    position: relative;
    z-index: 1;
}

/* ───────────────────────────────────────────────────────────────────────────
   LOADING STATES
   ─────────────────────────────────────────────────────────────────────────── */
.loading {
    position: relative;
    color: transparent;
    pointer-events: none;
}

.loading::after {
    content: '';
    position: absolute;
    top: 0;
    left: 0;
    width: 100%;
    height: 100%;
    background: linear-gradient(90deg, #f0f0f0 25%, #e0e0e0 50%, #f0f0f0 75%);
    background-size: 200% 100%;
    animation: loading-shimmer 1.5s infinite;
    border-radius: inherit;
}

@keyframes loading-shimmer {
    0% { background-position: -200% 0; }
    100% { background-position: 200% 0; }
}

.skeleton {
    background: linear-gradient(90deg, var(--bg-card) 25%, var(--bg-hover) 50%, var(--bg-card) 75%);
    background-size: 200% 100%;
    animation: loading-shimmer 1.5s infinite;
    border-radius: 4px;
}

/* ───────────────────────────────────────────────────────────────────────────
   FORM IMPROVEMENTS
   ─────────────────────────────────────────────────────────────────────────── */
.form-control {
    height: 44px;
    padding: var(--space-2) var(--space-3);
    border: 1px solid var(--border-color);
    border-radius: 8px;
    font-size: 16px; /* Prevents zoom on iOS */
    background: var(--bg-card);
    color: var(--text-primary);
    transition: all 150ms ease;
    min-width: 44px;
}

.form-control:focus {
    border-color: var(--primary);
    box-shadow: 0 0 0 3px rgba(99, 102, 241, 0.1);
    outline: none;
}

.form-control.error {
    border-color: var(--error);
}

.form-control.success {
    border-color: var(--success);
}

.form-label {
    display: block;
    margin-bottom: var(--space-1);
    font-weight: 500;
    color: var(--text-primary);
}

.form-error {
    color: var(--error);
    font-size: var(--font-size-sm);
    margin-top: var(--space-1);
    display: block;
}

.form-success {
    color: var(--success);
    font-size: var(--font-size-sm);
    margin-top: var(--space-1);
    display: block;
}

.form-hint {
    color: var(--text-secondary);
    font-size: var(--font-size-sm);
    margin-top: var(--space-1);
    display: block;
}

/* ───────────────────────────────────────────────────────────────────────────
   FOOTER
   ─────────────────────────────────────────────────────────────────────────── */
.footer {
    background: var(--bg-secondary);
    border-top: 1px solid var(--border-color);
    padding: var(--space-xl) var(--space-md);
    margin-top: var(--space-3xl);
}

.footer-content {
    max-width: 1200px;
    margin: 0 auto;
    display: flex;
    justify-content: space-between;
    align-items: center;
}

.footer-info p {
    color: var(--text-secondary);
    font-size: var(--font-size-sm);
}

.heart {
    color: #ef4444;
    animation: heartbeat 1.5s ease-in-out infinite;
}

@keyframes heartbeat {
    0%, 100% {
        transform: scale(1);
    }
    50% {
        transform: scale(1.2);
    }
}

.footer-links {
    display: flex;
    gap: var(--space-md);
}

.footer-links a {
    color: var(--text-secondary);
    font-size: var(--font-size-xl);
    transition: all var(--transition-base);
}

.footer-links a svg {
    width: 1.25rem;
    height: 1.25rem;
    color: var(--text-secondary);
    transition: all var(--transition-base);
}

.footer-links a:hover {
    color: var(--primary);
    transform: translateY(-2px);
}

<<<<<<< HEAD
.footer-links a:hover svg {
    color: var(--primary);
=======
.footer-links a:active {
    transform: translateY(0);
>>>>>>> 8078845c
}

/* ───────────────────────────────────────────────────────────────────────────
   ANIMATIONS
   ─────────────────────────────────────────────────────────────────────────── */
@keyframes fadeIn {
    from {
        opacity: 0;
    }
    to {
        opacity: 1;
    }
}

@keyframes fadeInUp {
    from {
        opacity: 0;
        transform: translateY(30px);
    }
    to {
        opacity: 1;
        transform: translateY(0);
    }
}

@keyframes fadeInUpMobile {
    from {
        opacity: 0;
        transform: translateX(-50%) translateY(30px);
    }
    to {
        opacity: 1;
        transform: translateX(-50%) translateY(0);
    }
}

/* ───────────────────────────────────────────────────────────────────────────
   RESPONSIVE
   ─────────────────────────────────────────────────────────────────────────── */

/* Tablet and smaller */
@media (max-width: 1024px) {
    .hero-container {
        gap: var(--space-2xl);
    }
    
    .showcase-content {
        grid-template-columns: 1fr;
    }
    
    .showcase-features {
        padding: var(--space-xl);
    }
    
    .showcase-preview {
        padding: var(--space-xl);
    }
}

/* Tablet - adjust subtitle height */
@media (max-width: 1024px) and (min-width: 769px) {
    .hero-subtitle {
        min-height: 2.8rem;
    }
}

/* Mobile styles */
@media (max-width: 768px) {
    /* Hide blue background orb on mobile */
    .orb-1 {
        display: none;
    }
    
    /* Hide scroll indicator on mobile */
    .scroll-indicator {
        display: none;
    }
    
    /* Mobile code truncation - hide code after last const declaration */
    .code-mobile-truncate {
        display: none;
    }
    
    /* Navigation */
    .nav-menu {
        display: none;
    }
    
    .nav-toggle {
        display: flex;
    }
    
    /* Ensure touch-friendly targets */
    .btn, .nav-link, .form-control, .nav-toggle {
        min-height: 44px;
        min-width: 44px;
    }
    
    /* Improved viewport handling */
    .hero {
        min-height: 100dvh;
        min-height: 100vh; /* Fallback */
    }
    
    /* Enhanced badge spacing on mobile for better visual hierarchy */
    .hero-badge {
        margin-bottom: calc(var(--space-xl) + var(--space-md)); /* Extra spacing on mobile */
    }
    
    /* Hide the full description on mobile, show only short version */
    .hero-description-full {
        display: none;
    }

    .hero-description-short {
        display: inline;
    }
    
    /* Fixed height for subtitle to prevent layout shift */
    .hero-subtitle {
        min-height: 2.5rem;
        display: flex;
        align-items: center;
        justify-content: center;
        width: 90vw; /* Use viewport width on mobile */
        max-width: 400px; /* Cap the maximum width */
    }
    
    /* Hero section - Mobile layout reorganization */
    .hero {
        padding: calc(60px + var(--space-md)) var(--space-md) var(--space-md);
        min-height: 100dvh;
        display: flex;
        align-items: stretch; /* Allow full height distribution */
    }
    
    .hero-container {
        grid-template-columns: 1fr;
        text-align: center;
        gap: 0;
        display: flex;
        flex-direction: column;
        justify-content: space-between;
        min-height: calc(100dvh - 60px - var(--space-md) - var(--space-md));
        max-width: 400px;
        margin: 0 auto;
        width: 100%;
    }
    
    .hero-content {
        display: contents; /* Allow children to participate in parent's flex layout */
    }
    
    /* BADGE SECTION - Push title down on mobile */
    .hero-badge {
        display: flex;
        justify-content: center;
        align-items: center;
        flex: 0;
        order: 0; /* First section */
        margin-bottom: var(--space-lg);
        margin-top: var(--space-xl);
        max-width: 250px;
    }
    
    /* TITLE SECTION - Title and Description */
    .hero-top-section {
        display: flex;
        flex-direction: column;
        justify-content: flex-start;
        align-items: center;
        flex: 1;
        order: 1; /* Second section */
        width: 100%;
    }
    
    .hero-title {
        margin-bottom: var(--space-sm);
        width: 100%;
    }
    
    .hero-description {
        font-size: var(--font-size-base);
        margin-bottom: 0;
        width: 100%;
        min-height: 3rem;
    }

    /* Hide the full description on mobile, show only short version */
    .hero-description-full {
        display: none;
    }

    .hero-description-short {
        display: inline;
    }
    
    /* BOTTOM THIRD - CTA and Stats */
    .hero-bottom-section {
        display: flex;
        flex-direction: column;
        justify-content: flex-end;
        align-items: center;
        flex: 1;
        order: 3; /* Fourth section */
        padding-bottom: calc(var(--space-lg) + 80px); /* Add space for fixed stats bar */
        width: 100%;
    }
    
    .hero-cta {
        flex-direction: column;
        align-items: center;
        gap: var(--space-sm);
        width: 100%;
        margin-bottom: var(--space-lg);
    }
    
    .hero-cta .btn {
        width: 100%;
        justify-content: center;
        text-align: center;
    }
    
    /* Show stats on mobile with fixed positioning */
    .hero-stats {
        position: fixed;
        bottom: var(--space-md);
        left: 50%;
        transform: translateX(-50%);
        z-index: 10;
        background: rgba(10, 10, 11, 0.95);
        backdrop-filter: blur(20px);
        border: 1px solid var(--border-color);
        border-radius: 12px;
        padding: var(--space-sm) var(--space-md);
        box-shadow: var(--shadow-lg);
        gap: var(--space-md);
        max-width: calc(100vw - 2 * var(--space-md));
        margin: 0;
        justify-content: center;
        transition: bottom 0.3s ease, opacity 0.3s ease;
        /* Ensure immediate correct positioning on mobile */
        opacity: 1;
                /* Prevent transform transitions that cause sliding from right */
        transition-property: bottom, opacity;
    }
    
    .hero-stats .stat {
        text-align: center;
        min-width: 0;
        flex: 1;
    }
    
    .hero-stats .stat-number {
        font-size: var(--font-size-lg);
        line-height: 1.2;
    }
    
    .hero-stats .stat-label {
        font-size: var(--font-size-xs);
        line-height: 1.3;
        white-space: nowrap;
        overflow: hidden;
        text-overflow: ellipsis;
    }
    
    /* MIDDLE THIRD - Code box */
    .hero-visual {
        display: flex;
        justify-content: center;
        align-items: center;
        flex: 1.2;
        width: 100%;
        order: 2; /* Position after title section */
    }
    
    .floating-card {
        margin: 0 auto;
        width: 100%;
        max-width: none;
        /* Disable floating animation on mobile for better performance */
        animation: none;
        /* Ensure stable positioning on mobile */
        position: static;
        left: auto;
        right: auto;
    }
    
    /* Project section */
    .project-section {
        padding: var(--space-2xl) 0;
    }
    
    .showcase-content {
        grid-template-columns: 1fr;
    }
    
    .showcase-features {
        padding: var(--space-lg);
    }
    
    .features-list {
        gap: var(--space-sm);
    }
    
    .feature-item {
        padding: var(--space-md);
        flex-direction: column;
        gap: var(--space-sm);
        text-align: center;
    }
    
<<<<<<< HEAD
    .feature-item i,
=======
>>>>>>> 8078845c
    .feature-item svg {
        align-self: center;
    }
    
    .showcase-preview {
        padding: var(--space-lg);
    }
    
    /* Tech section */
    .tech-section {
        padding: var(--space-2xl) 0;
    }
    
    .tech-grid {
        grid-template-columns: 1fr;
        gap: var(--space-md);
    }
    
    .tech-card {
        padding: var(--space-lg);
    }
    
    /* Footer */
    .footer {
        padding: var(--space-lg) var(--space-md);
    }
    
    .footer-content {
        flex-direction: column;
        gap: var(--space-md);
        text-align: center;
    }
}

/* Small mobile screens */
@media (max-width: 480px) {
    :root {
        --space-xs: 0.25rem;
        --space-sm: 0.75rem;
        --space-md: 1rem;
        --space-lg: 1.25rem;
        --space-xl: 2rem;
        --space-2xl: 2.5rem;
        --space-3xl: 3rem;
    }
    
    .hero {
        padding: calc(60px + var(--space-sm)) var(--space-sm) var(--space-sm);
        min-height: 100dvh;
    }
    
    .hero-container {
        min-height: calc(100dvh - 60px - var(--space-sm) - var(--space-sm));
        max-width: 320px;
        margin: 0 auto;
        width: 100%;
    }
    
    .hero-content {
        display: contents; /* Allow children to participate in parent's flex layout */
    }
    
    /* Four sections on small mobile */
    .hero-badge {
        order: 0;
        margin-bottom: var(--space-lg);
        margin-top: var(--space-xl);
        flex: 0;
        width: 100%;
    }
    
    .hero-top-section {
        order: 1;
        justify-content: flex-start;
        width: 100%;
    }
    
    .hero-visual {
        order: 2;
        flex: 1;
        width: 100%;
        margin-bottom: var(--space-lg);
    }
    
    .hero-bottom-section {
        order: 3;
        justify-content: flex-end;
        padding-bottom: calc(var(--space-lg) + 90px); /* Extra space for fixed stats bar on small screens */
        width: 100%;
    }
    
    .hero-title {
        max-width: 100%;
        margin-bottom: var(--space-sm);
    }
    
    .hero-name {
        font-size: clamp(2rem, 8vw, 3rem);
    }
    
    .hero-subtitle {
        font-size: clamp(1.125rem, 5vw, 1.5rem);
        min-height: 2.5rem; /* Fixed height for mobile */
        display: flex;
        align-items: center;
        justify-content: center;
        width: 85vw; /* Use viewport width on small mobile */
        max-width: 320px; /* Cap the maximum width */
    }
    
    .hero-description {
        font-size: var(--font-size-sm);
        line-height: 1.5;
        max-width: 100%;
        min-height: 2.5rem;
        margin-bottom: var(--space-sm);
    }

    /* Hide the full description on mobile, show only short version */
    .hero-description-full {
        display: none;
    }

    .hero-description-short {
        display: inline;
    }
    
    .hero-visual {
        max-width: 320px;
        margin-bottom: var(--space-sm); /* Reduced spacing before CTA */
    }
    
    .hero-cta {
        max-width: 320px;
        margin-bottom: var(--space-xl); /* Even more breathing room from bottom to avoid stats bar */
    }
    
    .hero-cta .btn {
        max-width: 320px;
    }
    
    .hero-stats {
        /* Keep the same fixed positioning on small mobile */
        bottom: var(--space-sm);
        padding: var(--space-xs) var(--space-sm);
        gap: var(--space-sm);
        max-width: calc(100vw - 2 * var(--space-sm));
        /* Ensure immediate correct positioning - no animation delay */
        left: 50% !important;
        transform: translateX(-50%) !important;
        transition-property: bottom, opacity !important;
    }
    
    .hero-stats .stat-number {
        font-size: var(--font-size-base);
    }
    
    .hero-stats .stat-label {
        font-size: 0.65rem;
    }
    
    .floating-card {
        --card-scale: 1; /* Keep normal scale, just let container size control it */
        width: 100%;
        max-width: none;
        transform: scale(1); /* Removed scale down - keep full size */
        transform-origin: center; /* Center the scaling */
        animation: none; /* Disable floating animation on small mobile for stability */
        margin: 0; /* Remove any margin to use full available space */
    }
    
    .code-preview {
        padding: clamp(1rem, 4vw, var(--space-lg)); /* Increased padding for more presence */
        font-size: clamp(0.8rem, 3vw, var(--font-size-base)); /* Increased font size */
        line-height: 1.5; /* Slightly increased line height for better readability */
    }
    
    .code-header {
        margin-bottom: clamp(0.75rem, 3vw, var(--space-lg)); /* Increased spacing */
    }
    
    .code-dot {
        width: clamp(10px, 3vw, 14px); /* Slightly larger dots */
        height: clamp(10px, 3vw, 14px);
    }
    
    .code-line {
        font-size: clamp(0.75rem, 2.8vw, var(--font-size-sm)); /* Increased code text size */
        line-height: 1.4;
    }
    
    .btn-large {
        padding: 0.875rem 1.5rem;
        font-size: var(--font-size-base);
    }
    
    .section-title {
        font-size: clamp(1.5rem, 6vw, 2.5rem);
    }
    
    .section-description {
        font-size: var(--font-size-base);
    }
    
    .showcase-features {
        padding: var(--space-md);
    }
    
    .showcase-preview {
        padding: var(--space-md);
    }
    
    .feature-item {
        padding: var(--space-sm);
    }
    
    .tech-card {
        padding: var(--space-md);
    }
}

/* Extra small mobile screens - additional spacing for buttons */
@media (max-width: 360px) {
    .hero-bottom-section {
        padding-bottom: calc(var(--space-lg) + 100px); /* Even more space on very small screens */
    }
    
    .hero-cta {
        margin-bottom: calc(var(--space-xl) + var(--space-sm)); /* Additional margin for very small screens */
    }
}<|MERGE_RESOLUTION|>--- conflicted
+++ resolved
@@ -893,39 +893,10 @@
     transform: translateX(8px);
 }
 
-<<<<<<< HEAD
 .feature-item i,
 .feature-item svg {
     font-size: var(--font-size-xl);
     color: var(--primary);
-=======
-/* Icon sizing classes */
-.icon-sm {
-    width: 16px;
-    height: 16px;
-    flex-shrink: 0;
-}
-
-.icon-md {
-    width: 20px;
-    height: 20px;
-    flex-shrink: 0;
-}
-
-.icon-lg {
-    width: 24px;
-    height: 24px;
-    flex-shrink: 0;
-}
-
-.icon-xl {
-    width: 32px;
-    height: 32px;
-    flex-shrink: 0;
-}
-
-.icon-2xl {
->>>>>>> 8078845c
     width: 48px;
     height: 48px;
     flex-shrink: 0;
@@ -1338,13 +1309,8 @@
     transform: translateY(-2px);
 }
 
-<<<<<<< HEAD
 .footer-links a:hover svg {
     color: var(--primary);
-=======
-.footer-links a:active {
-    transform: translateY(0);
->>>>>>> 8078845c
 }
 
 /* ───────────────────────────────────────────────────────────────────────────
@@ -1657,10 +1623,7 @@
         text-align: center;
     }
     
-<<<<<<< HEAD
     .feature-item i,
-=======
->>>>>>> 8078845c
     .feature-item svg {
         align-self: center;
     }
