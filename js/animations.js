// ═══════════════════════════════════════════════════════════════════════════
// PORTFOLIO ANIMATIONS
// ═══════════════════════════════════════════════════════════════════════════

// ───────────────────────────────────────────────────────────────────────────
// INITIALIZATION
// ───────────────────────────────────────────────────────────────────────────

// Immediate scroll prevention - run first
(function() {
    // Prevent browser scroll restoration
    if ('scrollRestoration' in history) {
        history.scrollRestoration = 'manual';
    }
    
    // Single scroll to top function
    const scrollToTop = () => {
        window.scrollTo(0, 0);
        document.documentElement.scrollTop = 0;
        document.body.scrollTop = 0;
    };
    
    // Clear any hash from URL that might cause scrolling
    if (window.location.hash && window.location.hash !== '#') {
        history.replaceState(null, null, window.location.pathname + window.location.search);
    }
    
    // Force scroll to top immediately
    scrollToTop();
    
    // Single delayed scroll to top to handle any deferred scrolling
    setTimeout(scrollToTop, 50);
})();

// Ensure page starts at top on beforeunload
window.addEventListener('beforeunload', () => {
    window.scrollTo(0, 0);
});

// Prevent intersection observer from triggering scroll
let preventScrolling = true;
setTimeout(() => {
    preventScrolling = false;
}, 500);

document.addEventListener('DOMContentLoaded', () => {
    // Single scroll to top on DOM ready
    window.scrollTo(0, 0);
    
    initNavbar();
    initScrollAnimations();
    initParallax();
    initTypingEffect();
    initHoverEffects();
    initMobileMenu();
    initMobileStats();
    initCountingAnimations();
<<<<<<< HEAD
=======
    initVisualHierarchy();
    initLoadingAnimations();
>>>>>>> 366863bb
});

// ───────────────────────────────────────────────────────────────────────────
// COUNTING ANIMATIONS
// ───────────────────────────────────────────────────────────────────────────
function initCountingAnimations() {
    const stats = document.querySelectorAll('.stat-number, .preview-stat .stat-value');
    
    const animateCount = (element, target, duration = 2000) => {
        const start = 0;
        const increment = target / (duration / 16);
        let current = start;
        
        const updateCount = () => {
            current += increment;
            if (current < target) {
                // Format based on content type
                if (element.textContent.includes('%')) {
                    element.textContent = Math.floor(current) + '%';
                } else if (element.textContent.includes('+')) {
                    element.textContent = '+' + Math.floor(current) + '%';
                } else if (element.textContent.includes('t')) {
                    element.textContent = Math.floor(current) + 't';
                } else if (element.textContent.includes('kr') || element.textContent.includes(',')) {
                    element.textContent = Math.floor(current).toLocaleString('no-NO') + ',-';
                } else {
                    element.textContent = Math.floor(current);
                }
                requestAnimationFrame(updateCount);
            } else {
                // Set final value
                element.textContent = element.getAttribute('data-final-value') || element.textContent;
            }
        };
        
        // Store original value and start animation
        element.setAttribute('data-final-value', element.textContent);
        element.textContent = '0';
        requestAnimationFrame(updateCount);
    };
    
    const observer = new IntersectionObserver((entries) => {
        entries.forEach(entry => {
            if (entry.isIntersecting) {
                const element = entry.target;
                const text = element.textContent;
                
                // Extract numeric value
                let value = 0;
                if (text.includes('100%')) value = 100;
                else if (text.includes('5+')) value = 5;
                else if (text.includes('24/7')) value = 24;
                else if (text.includes('45.750')) value = 45750;
                else if (text.includes('18%')) value = 18;
                else if (text.includes('162.5')) value = 162.5;
                
                animateCount(element, value);
                observer.unobserve(element);
            }
        });
    }, { threshold: 0.5 });
    
    stats.forEach(stat => observer.observe(stat));
}

// ───────────────────────────────────────────────────────────────────────────
// VISUAL HIERARCHY & ATTENTION GUIDANCE
// ───────────────────────────────────────────────────────────────────────────
function initVisualHierarchy() {
    // Add entrance animations with staggered timing
    const heroElements = document.querySelectorAll('.hero-badge, .hero-title, .hero-description, .hero-cta, .hero-stats');
    
    heroElements.forEach((element, index) => {
        element.style.opacity = '0';
        element.style.transform = 'translateY(30px)';
        
        setTimeout(() => {
            element.style.transition = 'all 0.8s cubic-bezier(0.25, 0.46, 0.45, 0.94)';
            element.style.opacity = '1';
            element.style.transform = 'translateY(0)';
        }, 300 + (index * 150));
    });
    
    // Add focus indicators for key elements
    const focusElements = document.querySelectorAll('.btn-primary, .hero-stats, .showcase-cta');
    
    focusElements.forEach(element => {
        element.addEventListener('mouseenter', () => {
            element.style.transform = 'scale(1.02)';
            element.style.boxShadow = '0 8px 25px rgba(99, 102, 241, 0.3)';
        });
        
        element.addEventListener('mouseleave', () => {
            element.style.transform = 'scale(1)';
            element.style.boxShadow = '';
        });
    });
    
    // Add pulsing animation to primary CTA
    const primaryCTA = document.querySelector('.btn-primary');
    if (primaryCTA) {
        setInterval(() => {
            primaryCTA.style.animation = 'pulse-glow 2s ease-in-out';
            setTimeout(() => {
                primaryCTA.style.animation = '';
            }, 2000);
        }, 8000);
    }
}

// ───────────────────────────────────────────────────────────────────────────
// LOADING ANIMATIONS
// ───────────────────────────────────────────────────────────────────────────
function initLoadingAnimations() {
    // Add loading state to page
    const body = document.body;
    body.classList.add('loading');
    
    // Simulate content loading
    setTimeout(() => {
        body.classList.remove('loading');
        body.classList.add('loaded');
        
        // Trigger entrance animations
        document.querySelectorAll('.animate-on-load').forEach((element, index) => {
            setTimeout(() => {
                element.classList.add('animate-in');
            }, index * 100);
        });
    }, 500);
    
    // Add progress indicator
    const progressBar = document.createElement('div');
    progressBar.className = 'loading-progress';
    progressBar.innerHTML = '<div class="progress-bar"></div>';
    document.body.appendChild(progressBar);
    
    // Animate progress
    const progressBarInner = progressBar.querySelector('.progress-bar');
    let progress = 0;
    const interval = setInterval(() => {
        progress += Math.random() * 15;
        if (progress >= 100) {
            progress = 100;
            clearInterval(interval);
            setTimeout(() => {
                progressBar.style.opacity = '0';
                setTimeout(() => progressBar.remove(), 300);
            }, 200);
        }
        progressBarInner.style.width = progress + '%';
    }, 100);
}

// ───────────────────────────────────────────────────────────────────────────
// NAVBAR FUNCTIONALITY
// ───────────────────────────────────────────────────────────────────────────
function initNavbar() {
    const navbar = document.querySelector('.navbar');
    if (!navbar) return;
    
    let lastScroll = 0;
    let ticking = false;
    
    const updateNavbar = () => {
        const currentScroll = window.pageYOffset;
        
        // Add background on scroll
        if (currentScroll > 50) {
            navbar.style.background = 'rgba(10, 10, 11, 0.95)';
            navbar.style.backdropFilter = 'blur(30px)';
        } else {
            navbar.style.background = 'rgba(10, 10, 11, 0.8)';
            navbar.style.backdropFilter = 'blur(20px)';
        }
        
        // Hide/show on scroll
        if (currentScroll > lastScroll && currentScroll > 200) {
            navbar.style.transform = 'translateY(-100%)';
        } else {
            navbar.style.transform = 'translateY(0)';
        }
        
        lastScroll = currentScroll;
        ticking = false;
    };
    
    window.addEventListener('scroll', () => {
        if (!ticking) {
            requestAnimationFrame(updateNavbar);
            ticking = true;
        }
    });
    
    // Smooth scroll for nav links
    document.querySelectorAll('.nav-link').forEach(link => {
        link.addEventListener('click', (e) => {
            const href = link.getAttribute('href');
            if (href.startsWith('#')) {
                e.preventDefault();
                const target = document.querySelector(href);
                if (target) {
                    target.scrollIntoView({ behavior: 'smooth' });
                }
            }
        });
    });
}

// ───────────────────────────────────────────────────────────────────────────
// SCROLL ANIMATIONS
// ───────────────────────────────────────────────────────────────────────────
function initScrollAnimations() {
    const observerOptions = {
        threshold: 0.1,
        rootMargin: '0px 0px -100px 0px'
    };
    
    const observer = new IntersectionObserver((entries) => {
        entries.forEach(entry => {
            if (entry.isIntersecting) {
                entry.target.classList.add('animate-in');
                
                // Stagger animations for child elements
                const children = entry.target.querySelectorAll('.animate-child');
                children.forEach((child, i) => {
                    setTimeout(() => {
                        child.classList.add('animate-in');
                    }, i * 100);
                });
            }
        });
    }, observerOptions);
    
    // Observe sections
    document.querySelectorAll('.section-header, .tech-card, .feature-item').forEach(el => {
        el.classList.add('animate-element');
        observer.observe(el);
    });
}

// ───────────────────────────────────────────────────────────────────────────
// PARALLAX EFFECTS
// ───────────────────────────────────────────────────────────────────────────
function initParallax() {
    const orbs = document.querySelectorAll('.gradient-orb');
    if (!orbs.length) return;
    
    let ticking = false;
    
    const updateParallax = (e) => {
        const x = e.clientX / window.innerWidth;
        const y = e.clientY / window.innerHeight;
        
        orbs.forEach((orb, i) => {
            const speed = (i + 1) * 0.2;
            const xPos = (x - 0.5) * speed * 30;
            const yPos = (y - 0.5) * speed * 30;
            
            orb.style.setProperty('--mouse-x', `${xPos}px`);
            orb.style.setProperty('--mouse-y', `${yPos}px`);
        });
        
        ticking = false;
    };
    
    window.addEventListener('mousemove', (e) => {
        if (!ticking) {
            requestAnimationFrame(() => updateParallax(e));
            ticking = true;
        }
    });
    
    // Subtle parallax on scroll
    let scrollTicking = false;
    
    const updateScrollParallax = () => {
        const scrolled = window.pageYOffset;
        
        orbs.forEach((orb, i) => {
            const speed = (i + 1) * 0.1;
            orb.style.setProperty('--scroll-y', `${scrolled * speed}px`);
        });
        
        scrollTicking = false;
    };
    
    window.addEventListener('scroll', () => {
        if (!scrollTicking) {
            requestAnimationFrame(updateScrollParallax);
            scrollTicking = true;
        }
    });
}

// ───────────────────────────────────────────────────────────────────────────
// TYPING EFFECT
// ───────────────────────────────────────────────────────────────────────────
function initTypingEffect() {
    const heroName = document.querySelector('.hero-name');
    if (!heroName) return;
    
    const originalText = heroName.textContent;
    const texts = [
        'Hjalmar Karlsen',
        'Utvikler',
        'Designer',
        'Problemløser'
    ];
    
    let currentTextIndex = 0;
    let currentCharIndex = 0;
    let isDeleting = false;
    let typingSpeed = 100;
    
    function type() {
        const currentText = texts[currentTextIndex];
        
        if (isDeleting) {
            heroName.textContent = currentText.substring(0, currentCharIndex - 1);
            currentCharIndex--;
            typingSpeed = 50;
        } else {
            heroName.textContent = currentText.substring(0, currentCharIndex + 1);
            currentCharIndex++;
            typingSpeed = 100;
        }
        
        if (!isDeleting && currentCharIndex === currentText.length) {
            typingSpeed = 2000; // Pause at end
            isDeleting = true;
        } else if (isDeleting && currentCharIndex === 0) {
            isDeleting = false;
            currentTextIndex = (currentTextIndex + 1) % texts.length;
            typingSpeed = 500; // Pause before next word
        }
        
        setTimeout(type, typingSpeed);
    }
    
    // Start typing effect after initial load
    setTimeout(type, 1000);
}

// ───────────────────────────────────────────────────────────────────────────
// HOVER EFFECTS
// ───────────────────────────────────────────────────────────────────────────
function initHoverEffects() {
    // Enhanced hover effects for interactive elements
    const interactiveElements = document.querySelectorAll('.btn, .tech-card, .feature-item, .nav-link');
    
    interactiveElements.forEach(element => {
        element.addEventListener('mouseenter', (e) => {
            // Add subtle glow effect
            element.style.transform = 'translateY(-2px)';
            element.style.boxShadow = '0 10px 25px rgba(99, 102, 241, 0.2)';
            
            // Add ripple effect for buttons
            if (element.classList.contains('btn')) {
                const ripple = document.createElement('span');
                ripple.className = 'ripple';
                element.appendChild(ripple);
                
                const rect = element.getBoundingClientRect();
                const size = Math.max(rect.width, rect.height);
                const x = e.clientX - rect.left - size / 2;
                const y = e.clientY - rect.top - size / 2;
                
                ripple.style.width = ripple.style.height = size + 'px';
                ripple.style.left = x + 'px';
                ripple.style.top = y + 'px';
                
                setTimeout(() => ripple.remove(), 600);
            }
        });
        
        element.addEventListener('mouseleave', () => {
            element.style.transform = '';
            element.style.boxShadow = '';
        });
    });
}

// ───────────────────────────────────────────────────────────────────────────
// MOBILE MENU
// ───────────────────────────────────────────────────────────────────────────
function initMobileMenu() {
    const navToggle = document.querySelector('.nav-toggle');
    const navMenu = document.querySelector('.nav-menu');
    
    if (!navToggle || !navMenu) return;
    
    navToggle.addEventListener('click', () => {
        const isExpanded = navToggle.getAttribute('aria-expanded') === 'true';
        navToggle.setAttribute('aria-expanded', !isExpanded);
        navMenu.classList.toggle('active');
        
        // Animate menu items
        const menuItems = navMenu.querySelectorAll('.nav-link');
        menuItems.forEach((item, index) => {
            if (!isExpanded) {
                item.style.animation = `slideInRight 0.3s ease forwards ${index * 0.1}s`;
            } else {
                item.style.animation = '';
            }
        });
    });
}

// ───────────────────────────────────────────────────────────────────────────
// MOBILE STATS
// ───────────────────────────────────────────────────────────────────────────
function initMobileStats() {
    const heroStats = document.querySelector('.hero-stats');
    if (!heroStats) return;
    
    // Ensure stats are properly positioned on mobile
    const ensureCorrectPositioning = () => {
        if (window.innerWidth <= 768) {
            heroStats.style.position = 'relative';
            heroStats.style.bottom = 'auto';
            heroStats.style.left = 'auto';
            heroStats.style.transform = 'none';
        }
    };
    
    const updateStatsPosition = () => {
        if (window.innerWidth <= 768) {
            const heroBottom = document.querySelector('.hero-bottom-section');
            if (heroBottom) {
                const bottomRect = heroBottom.getBoundingClientRect();
                const viewportHeight = window.innerHeight;
                
                if (bottomRect.bottom > viewportHeight) {
                    heroStats.style.position = 'fixed';
                    heroStats.style.bottom = '20px';
                    heroStats.style.left = '50%';
                    heroStats.style.transform = 'translateX(-50%)';
                    heroStats.style.zIndex = '1000';
                } else {
                    heroStats.style.position = 'relative';
                    heroStats.style.bottom = 'auto';
                    heroStats.style.left = 'auto';
                    heroStats.style.transform = 'none';
                }
            }
        }
    };
    
    // Remove existing event listeners to prevent duplicates
    const removeExistingListeners = () => {
        window.removeEventListener('scroll', updateStatsPosition);
        window.removeEventListener('resize', updateStatsPosition);
        window.removeEventListener('orientationchange', updateStatsPosition);
    };
    
    // Add mobile-specific event listeners
    const addMobileListeners = () => {
        if (window.innerWidth <= 768) {
            window.addEventListener('scroll', updateStatsPosition);
            window.addEventListener('resize', updateStatsPosition);
            window.addEventListener('orientationchange', updateStatsPosition);
        }
    };
    
    // Handle viewport changes
    const handleViewportChange = () => {
        removeExistingListeners();
        ensureCorrectPositioning();
        addMobileListeners();
    };
    
    // Initialize
    handleViewportChange();
    
    // Debounced resize handler
    let resizeTimeout;
    window.addEventListener('resize', () => {
        clearTimeout(resizeTimeout);
        resizeTimeout = setTimeout(handleViewportChange, 250);
    });
}

// ───────────────────────────────────────────────────────────────────────────
// COUNTING ANIMATIONS
// ───────────────────────────────────────────────────────────────────────────

// Global observer instance to prevent memory leaks
let countingObserver = null;

function initCountingAnimations() {
    // Clean up existing observer to prevent memory leaks
    if (countingObserver) {
        countingObserver.disconnect();
        countingObserver = null;
    }
    
    // Robust value extraction function
    const extractNumericValue = (text) => {
        if (!text) return null;
        
        // Remove any non-numeric characters except decimal points, plus signs, and slashes
        const cleanText = text.trim();
        
        // Handle percentage values (e.g., "100%")
        if (cleanText.includes('%')) {
            const match = cleanText.match(/(\d+(?:\.\d+)?)%/);
            return match ? parseFloat(match[1]) : null;
        }
        
        // Handle time values (e.g., "24/7", "162.5t")
        if (cleanText.includes('/') || cleanText.includes('t')) {
            const match = cleanText.match(/(\d+(?:\.\d+)?)/);
            return match ? parseFloat(match[1]) : null;
        }
        
        // Handle currency values (e.g., "45.750,-")
        if (cleanText.includes(',') || cleanText.includes('.')) {
            const match = cleanText.match(/(\d+(?:\.\d+)?)/);
            return match ? parseFloat(match[1]) : null;
        }
        
        // Handle simple numbers with plus signs (e.g., "+18%", "5+")
        const match = cleanText.match(/(\+?\d+(?:\.\d+)?)/);
        return match ? parseFloat(match[1]) : null;
    };
    
    // Animation function
    const animateValue = (element, targetValue, duration = 2000) => {
        if (!element || targetValue === null) return;
        
        const startValue = 0;
        const startTime = performance.now();
        
        const animate = (currentTime) => {
            const elapsed = currentTime - startTime;
            const progress = Math.min(elapsed / duration, 1);
            
            // Easing function for smooth animation
            const easeOutQuart = 1 - Math.pow(1 - progress, 4);
            const currentValue = startValue + (targetValue - startValue) * easeOutQuart;
            
            // Format the value based on the original text
            const originalText = element.getAttribute('data-original-text') || element.textContent;
            let formattedValue;
            
            if (originalText.includes('%')) {
                formattedValue = `${Math.round(currentValue)}%`;
            } else if (originalText.includes('/')) {
                formattedValue = `${Math.round(currentValue)}/7`;
            } else if (originalText.includes('t')) {
                formattedValue = `${currentValue.toFixed(1)}t`;
            } else if (originalText.includes(',') || originalText.includes('.')) {
                formattedValue = `${Math.round(currentValue).toLocaleString('no-NO')},-`;
            } else if (originalText.includes('+')) {
                formattedValue = `+${Math.round(currentValue)}`;
            } else {
                formattedValue = Math.round(currentValue).toString();
            }
            
            element.textContent = formattedValue;
            
            if (progress < 1) {
                requestAnimationFrame(animate);
            }
        };
        
        requestAnimationFrame(animate);
    };
    
    // Observer callback
    const handleIntersection = (entries) => {
        entries.forEach(entry => {
            if (entry.isIntersecting) {
                const element = entry.target;
                
                // Skip if already animated
                if (element.classList.contains('counting-animated')) {
                    return;
                }
                
                // Store original text for formatting
                const originalText = element.textContent;
                element.setAttribute('data-original-text', originalText);
                
                // Extract numeric value
                const targetValue = extractNumericValue(originalText);
                
                if (targetValue !== null) {
                    // Mark as animated to prevent re-triggering
                    element.classList.add('counting-animated');
                    
                    // Start animation
                    animateValue(element, targetValue);
                }
            }
        });
    };
    
    // Create observer with proper options
    const observerOptions = {
        threshold: 0.5,
        rootMargin: '0px 0px -50px 0px'
    };
    
    countingObserver = new IntersectionObserver(handleIntersection, observerOptions);
    
    // Observe all stat elements
    const statElements = document.querySelectorAll('.stat-number, .preview-stat .stat-value');
    statElements.forEach(element => {
        // Reset animation state
        element.classList.remove('counting-animated');
        countingObserver.observe(element);
    });
}

// ───────────────────────────────────────────────────────────────────────────
// UTILITY FUNCTIONS
// ───────────────────────────────────────────────────────────────────────────
function debounce(func, wait) {
    let timeout;
    return function executedFunction(...args) {
        const later = () => {
            clearTimeout(timeout);
            func(...args);
        };
        clearTimeout(timeout);
        timeout = setTimeout(later, wait);
    };
}

// ───────────────────────────────────────────────────────────────────────────
// ANIMATION CSS INJECTION
// ───────────────────────────────────────────────────────────────────────────
const animationStyles = `
    .animate-element {
        opacity: 0;
        transform: translateY(30px);
        transition: all 0.8s ease-out;
    }
    
    .animate-element.animate-in {
        opacity: 1;
        transform: translateY(0);
    }
    
    .animate-child {
        opacity: 0;
        transform: translateX(-20px);
        transition: all 0.6s ease-out;
    }
    
    .animate-child.animate-in {
        opacity: 1;
        transform: translateX(0);
    }
    
    .ripple {
        position: absolute;
        border-radius: 50%;
        background: rgba(255, 255, 255, 0.5);
        transform: scale(0);
        animation: ripple-animation 0.6s ease-out;
        pointer-events: none;
    }
    
    @keyframes ripple-animation {
        to {
            transform: scale(4);
            opacity: 0;
        }
    }
    
    .nav-menu.active {
        display: flex !important;
        position: fixed;
        top: 60px;
        right: 20px;
        flex-direction: column;
        background: var(--bg-card);
        padding: var(--space-lg);
        border-radius: 12px;
        box-shadow: var(--shadow-xl);
        border: 1px solid var(--border-color);
    }
    
    .nav-toggle.active span:nth-child(1) {
        transform: rotate(45deg) translate(5px, 5px);
    }
    
    .nav-toggle.active span:nth-child(2) {
        opacity: 0;
    }
    
    .nav-toggle.active span:nth-child(3) {
        transform: rotate(-45deg) translate(7px, -6px);
    }
`;

// Inject animation styles
const styleSheet = document.createElement('style');
styleSheet.textContent = animationStyles;
document.head.appendChild(styleSheet);

// ───────────────────────────────────────────────────────────────────────────
// PERFORMANCE MONITORING
// ───────────────────────────────────────────────────────────────────────────
if ('performance' in window) {
    window.addEventListener('load', () => {
        const perfData = window.performance.timing;
        const pageLoadTime = perfData.loadEventEnd - perfData.navigationStart;
        console.log(`Page load time: ${pageLoadTime}ms`);
    });
}
<|MERGE_RESOLUTION|>--- conflicted
+++ resolved
@@ -55,11 +55,6 @@
     initMobileMenu();
     initMobileStats();
     initCountingAnimations();
-<<<<<<< HEAD
-=======
-    initVisualHierarchy();
-    initLoadingAnimations();
->>>>>>> 366863bb
 });
 
 // ───────────────────────────────────────────────────────────────────────────
