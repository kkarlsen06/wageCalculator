// ═══════════════════════════════════════════════════════════════════════════
// PORTFOLIO ANIMATIONS
// ═══════════════════════════════════════════════════════════════════════════

// ───────────────────────────────────────────────────────────────────────────
// PERFORMANCE UTILITIES
// ───────────────────────────────────────────────────────────────────────────

// Throttle function for performance-critical animations
function throttle(func, limit) {
    let inThrottle;
    return function() {
        const args = arguments;
        const context = this;
        if (!inThrottle) {
            func.apply(context, args);
            inThrottle = true;
            setTimeout(() => inThrottle = false, limit);
        }
    }
}

// Debounce function for resize events
function debounce(func, wait) {
    let timeout;
    return function executedFunction(...args) {
        const later = () => {
            clearTimeout(timeout);
            func(...args);
        };
        clearTimeout(timeout);
        timeout = setTimeout(later, wait);
    };
}

// ───────────────────────────────────────────────────────────────────────────
// INITIALIZATION
// ───────────────────────────────────────────────────────────────────────────

// Immediate scroll prevention - run first
(function() {
    // Prevent browser scroll restoration
    if ('scrollRestoration' in history) {
        history.scrollRestoration = 'manual';
    }
    
    // Single scroll to top function
    const scrollToTop = () => {
        window.scrollTo(0, 0);
        document.documentElement.scrollTop = 0;
        document.body.scrollTop = 0;
    };
    
    // Clear any hash from URL that might cause scrolling
    if (window.location.hash && window.location.hash !== '#') {
        history.replaceState(null, null, window.location.pathname + window.location.search);
    }
    
    // Force scroll to top immediately
    scrollToTop();
    
    // Single delayed scroll to top to handle any deferred scrolling
    setTimeout(scrollToTop, 50);
})();

// Ensure page starts at top on beforeunload
window.addEventListener('beforeunload', () => {
    window.scrollTo(0, 0);
});

// Prevent intersection observer from triggering scroll
let preventScrolling = true;
setTimeout(() => {
    preventScrolling = false;
}, 500);

document.addEventListener('DOMContentLoaded', () => {
    // Single scroll to top on DOM ready
    window.scrollTo(0, 0);

    // Initialize animations with proper sequencing to prevent stuttering
    initAnimationsSequentially();
});

// Initialize animations with staggered timing to prevent performance issues
async function initAnimationsSequentially() {
    // Start with essential functionality first
    initNavbar();

    // Small delay before starting visual animations
    await new Promise(resolve => setTimeout(resolve, 100));

    // Initialize scroll animations (most important for UX)
    initScrollAnimations();

    // Stagger the remaining animations to prevent simultaneous execution
    await new Promise(resolve => setTimeout(resolve, 150));
    initParallax();

    await new Promise(resolve => setTimeout(resolve, 100));
    initTypingEffect();

    await new Promise(resolve => setTimeout(resolve, 100));
    initHoverEffects();

    await new Promise(resolve => setTimeout(resolve, 50));
    initMobileMenu();

    await new Promise(resolve => setTimeout(resolve, 50));
    initMobileStats();
}

// ───────────────────────────────────────────────────────────────────────────
// NAVBAR FUNCTIONALITY
// ───────────────────────────────────────────────────────────────────────────
function initNavbar() {
    const navbar = document.querySelector('.navbar');
    if (!navbar) return;
    
    let lastScroll = 0;
    let ticking = false;
    
    const updateNavbar = () => {
        const currentScroll = window.pageYOffset;
        
        // Add background on scroll
        if (currentScroll > 50) {
            navbar.style.background = 'rgba(10, 10, 11, 0.95)';
            navbar.style.backdropFilter = 'blur(30px)';
        } else {
            navbar.style.background = 'rgba(10, 10, 11, 0.8)';
            navbar.style.backdropFilter = 'blur(20px)';
        }
        
        // Hide/show on scroll
        if (currentScroll > lastScroll && currentScroll > 200) {
            navbar.style.transform = 'translateY(-100%)';
        } else {
            navbar.style.transform = 'translateY(0)';
        }
        
        lastScroll = currentScroll;
        ticking = false;
    };
    
    window.addEventListener('scroll', () => {
        if (!ticking) {
            requestAnimationFrame(updateNavbar);
            ticking = true;
        }
    });
    
    // Smooth scroll for nav links
    document.querySelectorAll('.nav-link').forEach(link => {
        link.addEventListener('click', (e) => {
            const href = link.getAttribute('href');
            if (href.startsWith('#')) {
                e.preventDefault();
                const target = document.querySelector(href);
                if (target) {
                    target.scrollIntoView({ behavior: 'smooth' });
                }
            }
        });
    });
}

// ───────────────────────────────────────────────────────────────────────────
// SCROLL ANIMATIONS
// ───────────────────────────────────────────────────────────────────────────
function initScrollAnimations() {
    const observerOptions = {
        threshold: 0.1,
        rootMargin: '0px 0px -100px 0px'
    };
    
    const observer = new IntersectionObserver((entries) => {
        entries.forEach(entry => {
            if (entry.isIntersecting) {
<<<<<<< HEAD
                // Use requestAnimationFrame for smoother animations
                requestAnimationFrame(() => {
                    entry.target.classList.add('animate-in');

                    // Stagger animations for child elements with reduced timing
                    const children = entry.target.querySelectorAll('.animate-child');
                    children.forEach((child, i) => {
                        // Reduced stagger time from 100ms to 60ms for smoother flow
                        setTimeout(() => {
                            requestAnimationFrame(() => {
                                child.classList.add('animate-in');
                            });
                        }, i * 60);
                    });
=======
                entry.target.classList.add('animate-in');
                
                // Stagger animations for child elements
                const children = entry.target.querySelectorAll('.animate-child');
                children.forEach((child, i) => {
                    setTimeout(() => {
                        child.classList.add('animate-in');
                    }, i * 50); // Reduced from 100ms to 50ms
>>>>>>> 585a2e5f
                });
            }
        });
    }, observerOptions);
    
    // Observe sections
    document.querySelectorAll('.section-header, .tech-card, .feature-item').forEach(el => {
        el.classList.add('animate-element');
        observer.observe(el);
    });
}

// ───────────────────────────────────────────────────────────────────────────
// PARALLAX EFFECTS
// ───────────────────────────────────────────────────────────────────────────
function initParallax() {
    const orbs = document.querySelectorAll('.gradient-orb');
    if (!orbs.length) return;
    
    let ticking = false;
    
    const updateParallax = (e) => {
        const x = e.clientX / window.innerWidth;
        const y = e.clientY / window.innerHeight;
        
        orbs.forEach((orb, i) => {
            const speed = (i + 1) * 0.2;
            const xPos = (x - 0.5) * speed * 30;
            const yPos = (y - 0.5) * speed * 30;
            
            orb.style.setProperty('--mouse-x', `${xPos}px`);
            orb.style.setProperty('--mouse-y', `${yPos}px`);
        });
        
        ticking = false;
    };
    
    window.addEventListener('mousemove', (e) => {
        if (!ticking) {
            requestAnimationFrame(() => updateParallax(e));
            ticking = true;
        }
    });
    
    // Subtle parallax on scroll
    let scrollTicking = false;
    
    const updateScrollParallax = () => {
        const scrolled = window.pageYOffset;
        
        orbs.forEach((orb, i) => {
            const speed = (i + 1) * 0.1;
            orb.style.setProperty('--scroll-y', `${scrolled * speed}px`);
        });
        
        scrollTicking = false;
    };
    
    window.addEventListener('scroll', () => {
        if (!scrollTicking) {
            requestAnimationFrame(updateScrollParallax);
            scrollTicking = true;
        }
    });
}

// ───────────────────────────────────────────────────────────────────────────
// TYPING EFFECT
// ───────────────────────────────────────────────────────────────────────────
function initTypingEffect() {
    // Typing effect disabled - using static subtitle now
    return;
    
    const phrases = [
        'Utvikler med øye for detaljer',
        'Elsker å løse avanserte problemer',
        'Bygger intuitive brukergrensesnitt',
        'Brenner for god brukeropplevelse',
        'Skaper løsninger som fungerer, hver gang'
    ];
    
    let currentPhrase = 0;
    let currentChar = 0;
    let isDeleting = false;
    let typingSpeed = 80; // Reduced from 100ms to 80ms
    let initialTextDeleted = false;
    
    function startScrollAnimation(futureText) {
        const currentText = subtitleText.textContent;
        subtitleText.textContent = futureText;
        
        const textWidth = subtitleText.scrollWidth;
        const containerWidth = subtitle.clientWidth;
        
        subtitleText.textContent = currentText;
        
        if (textWidth > containerWidth) {
            subtitle.classList.add('overflow-scroll');
            const overflowAmount = textWidth - containerWidth;
            const scrollDistance = -overflowAmount;
            subtitleText.style.transform = `translateX(${scrollDistance}px)`;
        } else {
            subtitle.classList.remove('overflow-scroll');
            subtitleText.style.transform = 'translateX(0)';
        }
    }
    
    function updateText(text) {
        startScrollAnimation(text);
        subtitleText.textContent = text;
    }
    
    function type() {
        if (!initialTextDeleted) {
            const currentText = subtitleText.textContent;
            if (currentText.length > 0) {
                updateText(currentText.substring(0, currentText.length - 1));
                setTimeout(type, 80);
                return;
            } else {
                initialTextDeleted = true;
                currentChar = 0;
                typingSpeed = 500;
            }
        }
        
        const phrase = phrases[currentPhrase];
        
        if (isDeleting) {
            updateText(phrase.substring(0, currentChar - 1));
            currentChar--;
            typingSpeed = 50;
        } else {
            updateText(phrase.substring(0, currentChar + 1));
            currentChar++;
            typingSpeed = 80; // Reduced from 100ms to 80ms
        }
        
        if (!isDeleting && currentChar === phrase.length) {
            typingSpeed = 2000;
            isDeleting = true;
        } else if (isDeleting && currentChar === 0) {
            isDeleting = false;
            currentPhrase = (currentPhrase + 1) % phrases.length;
            typingSpeed = 500;
            updateText('\u00A0');
        }
        
        setTimeout(type, typingSpeed);
    }
    
    // Listen for window resize to restart scroll animation
    window.addEventListener('resize', debounce(() => {
        startScrollAnimation(subtitleText.textContent);
    }, 100));
    
    // Start typing effect
    setTimeout(type, 2000); // Reduced from 4000ms to 2000ms
}

// ───────────────────────────────────────────────────────────────────────────
// HOVER EFFECTS
// ───────────────────────────────────────────────────────────────────────────
function initHoverEffects() {
    // Button ripple effect
    document.querySelectorAll('.btn').forEach(btn => {
        btn.addEventListener('click', function(e) {
            const ripple = document.createElement('span');
            const rect = this.getBoundingClientRect();
            const size = Math.max(rect.width, rect.height);
            const x = e.clientX - rect.left - size / 2;
            const y = e.clientY - rect.top - size / 2;
            
            ripple.style.width = ripple.style.height = size + 'px';
            ripple.style.left = x + 'px';
            ripple.style.top = y + 'px';
            ripple.classList.add('ripple');
            
            this.appendChild(ripple);
            
            setTimeout(() => ripple.remove(), 600);
        });
    });
    
    // Card tilt effect - disabled on mobile, optimized for performance
    if (window.innerWidth > 768) {
        document.querySelectorAll('.tech-card, .floating-card').forEach(card => {
            let isAnimating = false;

            card.addEventListener('mousemove', (e) => {
                if (isAnimating) return; // Throttle animation calls

                isAnimating = true;
                requestAnimationFrame(() => {
                    const rect = card.getBoundingClientRect();
                    const x = e.clientX - rect.left;
                    const y = e.clientY - rect.top;

                    const centerX = rect.width / 2;
                    const centerY = rect.height / 2;

                    const rotateX = (y - centerY) / 10;
                    const rotateY = (centerX - x) / 10;

                    card.style.transform = `perspective(1000px) rotateX(${rotateX}deg) rotateY(${rotateY}deg)`;
                    isAnimating = false;
                });
            });

            card.addEventListener('mouseleave', () => {
                requestAnimationFrame(() => {
                    card.style.transform = 'perspective(1000px) rotateX(0) rotateY(0)';
                });
            });
        });
    }
}

// ───────────────────────────────────────────────────────────────────────────
// MOBILE MENU
// ───────────────────────────────────────────────────────────────────────────
function initMobileMenu() {
    const toggle = document.querySelector('.nav-toggle');
    const menu = document.querySelector('.nav-menu');
    
    if (toggle && menu) {
        toggle.addEventListener('click', () => {
            menu.classList.toggle('active');
            toggle.classList.toggle('active');
        });
    }
}

// ───────────────────────────────────────────────────────────────────────────
// MOBILE STATS HANDLING
// ───────────────────────────────────────────────────────────────────────────
function initMobileStats() {
    const heroStats = document.querySelector('.hero-stats');
    if (!heroStats) return;
    
    let visualViewportResizeListener = null;
    let visualViewportScrollListener = null;
    let keyboardResizeListener = null;
    let isMobile = false;
    let initialHeight = 0;
    
    const ensureCorrectPositioning = () => {
        if (window.innerWidth <= 768) {
            heroStats.style.left = '50%';
            heroStats.style.transform = 'translateX(-50%)';
            heroStats.style.position = 'fixed';
            heroStats.style.opacity = '1';
            heroStats.style.display = 'flex';
        }
    };
    
    const updateStatsPosition = () => {
        if (window.visualViewport) {
            const offset = window.visualViewport.height < window.innerHeight ? 
                window.innerHeight - window.visualViewport.height : 0;
            
            heroStats.style.bottom = `calc(var(--space-md) + ${offset}px)`;
        }
        ensureCorrectPositioning();
    };
    
    const handleKeyboardToggle = debounce(() => {
        if (!isMobile) return;
        
        const currentHeight = window.innerHeight;
        const heightDiff = initialHeight - currentHeight;
        
        if (heightDiff > 150) {
            heroStats.style.display = 'none';
        } else {
            heroStats.style.display = 'flex';
        }
    }, 100);
    
    const removeExistingListeners = () => {
        if (visualViewportResizeListener && window.visualViewport) {
            window.visualViewport.removeEventListener('resize', visualViewportResizeListener);
            visualViewportResizeListener = null;
        }
        
        if (visualViewportScrollListener && window.visualViewport) {
            window.visualViewport.removeEventListener('scroll', visualViewportScrollListener);
            visualViewportScrollListener = null;
        }
        
        if (keyboardResizeListener) {
            window.removeEventListener('resize', keyboardResizeListener);
            keyboardResizeListener = null;
        }
    };
    
    const addMobileListeners = () => {
        if (window.visualViewport) {
            visualViewportResizeListener = updateStatsPosition;
            visualViewportScrollListener = updateStatsPosition;
            
            window.visualViewport.addEventListener('resize', visualViewportResizeListener);
            window.visualViewport.addEventListener('scroll', visualViewportScrollListener);
            updateStatsPosition();
        }
        
        keyboardResizeListener = handleKeyboardToggle;
        window.addEventListener('resize', keyboardResizeListener);
    };
    
    const handleViewportChange = () => {
        const shouldBeMobile = window.innerWidth <= 768;
        
        if (shouldBeMobile !== isMobile) {
            removeExistingListeners();
            
            isMobile = shouldBeMobile;
            
            if (isMobile) {
                initialHeight = window.innerHeight;
                ensureCorrectPositioning();
                addMobileListeners();
            } else {
                heroStats.style.bottom = '';
                heroStats.style.display = '';
                heroStats.style.left = '';
                heroStats.style.transform = '';
                heroStats.style.position = '';
                heroStats.style.opacity = '';
            }
        }
    };
    
    handleViewportChange();
    
    if (isMobile) {
        initialHeight = window.innerHeight;
    }
    
    ensureCorrectPositioning();
    window.addEventListener('resize', debounce(handleViewportChange, 100));
}

// ───────────────────────────────────────────────────────────────────────────
// UTILITY FUNCTIONS
// ───────────────────────────────────────────────────────────────────────────
function debounce(func, wait) {
    let timeout;
    return function executedFunction(...args) {
        const later = () => {
            clearTimeout(timeout);
            func(...args);
        };
        clearTimeout(timeout);
        timeout = setTimeout(later, wait);
    };
}

// ───────────────────────────────────────────────────────────────────────────
// ANIMATION CSS INJECTION
// ───────────────────────────────────────────────────────────────────────────
const animationStyles = `
    .animate-element {
        opacity: 0;
        transform: translateY(30px);
        transition: all 0.4s ease-out; /* Reduced from 0.8s */
    }

    .animate-element.animate-in {
        opacity: 1;
        transform: translateY(0);
    }

    .animate-child {
        opacity: 0;
        transform: translateX(-20px);
        transition: all 0.3s ease-out; /* Reduced from 0.6s */
    }

    .animate-child.animate-in {
        opacity: 1;
        transform: translateX(0);
    }
    
    .ripple {
        position: absolute;
        border-radius: 50%;
        background: rgba(255, 255, 255, 0.5);
        transform: scale(0);
        animation: ripple-animation 0.6s ease-out;
        pointer-events: none;
    }
    
    @keyframes ripple-animation {
        to {
            transform: scale(4);
            opacity: 0;
        }
    }
    
    .nav-menu.active {
        display: flex !important;
        position: fixed;
        top: 60px;
        right: 20px;
        flex-direction: column;
        background: var(--bg-card);
        padding: var(--space-lg);
        border-radius: 12px;
        box-shadow: var(--shadow-xl);
        border: 1px solid var(--border-color);
    }
    
    .nav-toggle.active span:nth-child(1) {
        transform: rotate(45deg) translate(5px, 5px);
    }
    
    .nav-toggle.active span:nth-child(2) {
        opacity: 0;
    }
    
    .nav-toggle.active span:nth-child(3) {
        transform: rotate(-45deg) translate(7px, -6px);
    }
`;

// Inject animation styles
const styleSheet = document.createElement('style');
styleSheet.textContent = animationStyles;
document.head.appendChild(styleSheet);

// ───────────────────────────────────────────────────────────────────────────
// PERFORMANCE MONITORING
// ───────────────────────────────────────────────────────────────────────────
if ('performance' in window) {
    window.addEventListener('load', () => {
        const perfData = window.performance.timing;
        const pageLoadTime = perfData.loadEventEnd - perfData.navigationStart;
        console.log(`Page load time: ${pageLoadTime}ms`);
    });
}
<|MERGE_RESOLUTION|>--- conflicted
+++ resolved
@@ -177,7 +177,6 @@
     const observer = new IntersectionObserver((entries) => {
         entries.forEach(entry => {
             if (entry.isIntersecting) {
-<<<<<<< HEAD
                 // Use requestAnimationFrame for smoother animations
                 requestAnimationFrame(() => {
                     entry.target.classList.add('animate-in');
@@ -192,16 +191,6 @@
                             });
                         }, i * 60);
                     });
-=======
-                entry.target.classList.add('animate-in');
-                
-                // Stagger animations for child elements
-                const children = entry.target.querySelectorAll('.animate-child');
-                children.forEach((child, i) => {
-                    setTimeout(() => {
-                        child.classList.add('animate-in');
-                    }, i * 50); // Reduced from 100ms to 50ms
->>>>>>> 585a2e5f
                 });
             }
         });
