<!DOCTYPE html>
<html lang="no">
<head>
    <meta charset="UTF-8">
    <meta name="viewport" content="width=device-width, initial-scale=1.0">
    <title>Hjalmar Karlsen | Utvikler & Designer</title>
    
    <!-- Fonts -->
    <link href="https://fonts.googleapis.com/css2?family=Inter:wght@300;400;500;600;700;800&display=swap" rel="stylesheet">
    
    <!-- Styles -->
    <link rel="stylesheet" href="/css/style.css">
    <link rel="icon" href="/assets/favicon.ico">
    
    <!-- Scripts -->
    <script src="js/loading-helpers.js"></script>
    <script src="js/error-handling.js"></script>
    <script src="js/redirect.js"></script>
    <script src="js/animations.js" defer></script>
    <meta name="theme-color" content="#000000">
    <meta name="apple-mobile-web-app-status-bar-style" content="black-translucent">
</head>
<body>
    <!-- Skip links for accessibility -->
    <a href="#main-content" class="skip-link">Hopp til hovedinnhold</a>
    
    <!-- Animated Background -->
    <div class="bg-animation">
        <div class="gradient-orb orb-1"></div>
        <div class="gradient-orb orb-2"></div>
        <div class="gradient-orb orb-3"></div>
    </div>

    <!-- Navigation -->
    <nav class="navbar" role="navigation" aria-label="Hovednavigasjon">
        <div class="nav-container">
            <a href="#" class="nav-logo" aria-label="Gå til toppen av siden">
                <span class="logo-text">kkarlsen_06 • DEV</span>
            </a>
            <div class="nav-menu" role="menubar">
                <a href="#hero" class="nav-link" role="menuitem">Hjem</a>
                <a href="#project" class="nav-link" role="menuitem">Prosjekt</a>
                <a href="#tech" class="nav-link" role="menuitem">Teknologi</a>
                <a href="https://github.com/kkarlsen06" target="_blank" rel="noopener noreferrer" class="nav-link nav-github" role="menuitem" aria-label="Åpne GitHub-profil i ny fane">
                    <svg class="icon-sm" viewBox="0 0 24 24" fill="none" stroke="currentColor" stroke-width="2" stroke-linecap="round" stroke-linejoin="round" aria-hidden="true">
                        <path d="M9 19c-5 1.5-5-2.5-7-3m14 6v-3.87a3.37 3.37 0 0 0-.94-2.61c3.14-.35 6.44-1.54 6.44-7A5.44 5.44 0 0 0 20 4.77 5.07 5.07 0 0 0 19.91 1S18.73.65 16 2.48a13.38 13.38 0 0 0-7 0C6.27.65 5.09 1 5.09 1A5.07 5.07 0 0 0 5 4.77a5.44 5.44 0 0 0-1.5 3.78c0 5.42 3.3 6.61 6.44 7A3.37 3.37 0 0 0 9 18.13V22"></path>
                    </svg>
                    <span>GitHub</span>
                </a>
            </div>
            <button class="nav-toggle" aria-label="Åpne/lukk navigasjonsmeny" aria-expanded="false">
                <span aria-hidden="true"></span>
                <span aria-hidden="true"></span>
                <span aria-hidden="true"></span>
            </button>
        </div>
    </nav>

    <!-- Main Content -->
    <main id="main-content">
        <!-- Hero Section -->
        <section id="hero" class="hero">
        <div class="hero-container">
            <div class="hero-content">
                <!-- BADGE SECTION - Separate from title -->
                <div class="hero-badge">
                    <span class="badge-text">Tilgjengelig for oppdrag</span>
                    <span class="badge-dot"></span>
                </div>
                
                <!-- TITLE SECTION - Title and Description -->
                <div class="hero-top-section">
                    <h1 class="hero-title">
                        <span class="hero-name">Hjalmar Karlsen</span>
                        <span class="hero-subtitle">
                            <span class="hero-subtitle-text">Alta, Norge</span>
                        </span>
                    </h1>
                    
                    <p class="hero-description">
                        <span class="hero-description-short">Jeg brenner for å skape digitale løsninger som faktisk løser reelle problemer.</span>
                        <span class="hero-description-full"> Spesialisert på moderne webutvikling med fokus på brukervennlighet og ytelse.</span>
                    </p>
                </div>
                
                <!-- BOTTOM THIRD - CTA and Stats -->
                <div class="hero-bottom-section">
                    <div class="hero-cta">
                        <a href="/kalkulator" class="btn btn-primary btn-large">
                            <svg class="icon-sm" viewBox="0 0 24 24" fill="none" stroke="currentColor" stroke-width="2" stroke-linecap="round" stroke-linejoin="round" aria-hidden="true">
                                <rect x="3" y="3" width="18" height="18" rx="2" ry="2"></rect>
                                <line x1="9" y1="3" x2="9" y2="21"></line>
                                <line x1="15" y1="3" x2="15" y2="21"></line>
                                <line x1="3" y1="9" x2="21" y2="9"></line>
                                <line x1="3" y1="15" x2="21" y2="15"></line>
                            </svg>
                            <span>Lønnskalkulator</span>
                            <svg class="icon-sm" viewBox="0 0 24 24" fill="none" stroke="currentColor" stroke-width="2" stroke-linecap="round" stroke-linejoin="round" aria-hidden="true">
                                <line x1="5" y1="12" x2="19" y2="12"></line>
                                <polyline points="12 5 19 12 12 19"></polyline>
                            </svg>
                        </a>
                        <a href="#project" class="btn btn-secondary btn-large">
                            <span>Mitt arbeid</span>
                            <svg class="icon-sm" viewBox="0 0 24 24" fill="none" stroke="currentColor" stroke-width="2" stroke-linecap="round" stroke-linejoin="round" aria-hidden="true">
                                <polyline points="6 9 12 15 18 9"></polyline>
                            </svg>
                        </a>
                    </div>
                    
                    <div class="hero-stats">
                        <div class="stat">
                            <span class="stat-number">100%</span>
                            <span class="stat-label">Tariff-nøyaktig</span>
                        </div>
                        <div class="stat">
                            <span class="stat-number">5+</span>
                            <span class="stat-label">Fornøyde brukere</span>
                        </div>
                        <div class="stat">
                            <span class="stat-number">24/7</span>
                            <span class="stat-label">Tilgjengelig</span>
                        </div>
                    </div>
                </div>
            </div>
            
            <div class="hero-visual">
                <div class="floating-card">
                    <div class="card-content">
                        <div class="code-preview">
                            <div class="code-header">
                                <span class="code-dot red"></span>
                                <span class="code-dot yellow"></span>
                                <span class="code-dot green"></span>
                            </div>
                            <pre><code><span class="code-comment">// Beregn total lønn for alle måneder</span>
<span class="code-variable">monthShifts</span>.<span class="code-function">forEach</span>((<span class="code-param">month</span>) => {
  <span class="code-keyword">const</span> <span class="code-variable">totalHours</span> = <span class="code-param">month</span>.<span class="code-variable">shifts</span>.<span class="code-function">reduce</span>((<span class="code-param">sum</span>, <span class="code-param">shift</span>) => {
    <span class="code-keyword">return</span> <span class="code-param">sum</span> + <span class="code-function">calculateHours</span>(<span class="code-param">shift</span>);
  }, <span class="code-number">0</span>);
  
  <span class="code-keyword">const</span> <span class="code-variable">monthlyPay</span> = <span class="code-variable">totalHours</span> * <span class="code-variable">hourlyRate</span>;
  <span class="code-keyword">const</span> <span class="code-variable">bonuses</span> = <span class="code-function">calculateBonuses</span>(<span class="code-param">month</span>.<span class="code-variable">shifts</span>);<span class="code-mobile-truncate">
  
  <span class="code-param">month</span>.<span class="code-variable">totalPay</span> = <span class="code-variable">monthlyPay</span> + <span class="code-variable">bonuses</span>;
  
  <span class="code-function">console</span>.<span class="code-function">log</span>(<span class="code-string">`${month.name}: ${month.totalPay} kr`</span>);
});</span></code></pre>
                        </div>
                    </div>
                </div>
            </div>
        </div>
        
        <div class="scroll-indicator">
            <div class="mouse">
                <div class="wheel"></div>
            </div>
            <span class="scroll-text">Scroll for mer</span>
        </div>
    </section>

    <!-- Main Project Section -->
    <section id="project" class="project-section">
        <div class="container">
            <div class="section-header">
                <span class="section-label">Fremhevet prosjekt</span>
                <h2 class="section-title">Lønnskalkulator</h2>
                <p class="section-description">
                    En komplett løsning for beregning av lønn, tillegg og kompensasjon. 
                    Har du Virketariff? Denne kalkulatoren er laget for deg!
                    <br> Eller legg inn lønn og tillegg selv.
                </p>
            </div>
            
            <div class="project-showcase">
                <div class="showcase-content">
                    <div class="showcase-features">
                        <h3 class="features-title">Hovedfunksjoner</h3>
                        <ul class="features-list">
                            <li class="feature-item">
                                <svg class="icon-sm" viewBox="0 0 24 24" fill="none" stroke="currentColor" stroke-width="2" stroke-linecap="round" stroke-linejoin="round" aria-hidden="true">
                                    <line x1="3" y1="3" x2="21" y2="21"></line>
                                    <path d="M21 12c0 4.97-4.03 9-9 9s-9-4.03-9-9 4.03-9 9-9 9 4.03 9 9z"></path>
                                    <path d="M9 12l2 2 4-4"></path>
                                </svg>
                                <div>
                                    <h4>Avanserte beregninger</h4>
                                    <p>Presise kalkulasjoner basert på gjeldende tariffavtaler</p>
                                </div>
                            </li>
                            <li class="feature-item">
                                <svg class="icon-sm" viewBox="0 0 24 24" fill="none" stroke="currentColor" stroke-width="2" stroke-linecap="round" stroke-linejoin="round" aria-hidden="true">
                                    <circle cx="12" cy="12" r="10"></circle>
                                    <polyline points="12 6 12 12 16 14"></polyline>
                                </svg>
                                <div>
                                    <h4>Sanntidsoppdateringer</h4>
                                    <p>Se resultatene mens du fyller inn informasjon</p>
                                </div>
                            </li>
                            <li class="feature-item">
                                <svg class="icon-sm" viewBox="0 0 24 24" fill="none" stroke="currentColor" stroke-width="2" stroke-linecap="round" stroke-linejoin="round" aria-hidden="true">
                                    <path d="M12 22s8-4 8-10V5l-8-3-8 3v7c0 6 8 10 8 10z"></path>
                                </svg>
                                <div>
                                    <h4>Sikker datalagring</h4>
                                    <p>Dine data er trygge med Supabase-integrasjon</p>
                                </div>
                            </li>
                            <li class="feature-item">
<<<<<<< HEAD
                                <i class="fas fa-expand-arrows-alt"></i>
=======
                                <svg class="icon-sm" viewBox="0 0 24 24" fill="none" stroke="currentColor" stroke-width="2" stroke-linecap="round" stroke-linejoin="round" aria-hidden="true">
                                    <rect x="2" y="3" width="20" height="14" rx="2" ry="2"></rect>
                                    <line x1="8" y1="21" x2="16" y2="21"></line>
                                    <line x1="12" y1="17" x2="12" y2="21"></line>
                                </svg>
>>>>>>> e52fb5ef
                                <div>
                                    <h4>Responsivt design</h4>
                                    <p>Fungerer perfekt på alle enheter</p>
                                </div>
                            </li>
                        </ul>
                    </div>
                    
                    <div class="showcase-preview">
                        <div class="preview-window">
                            <div class="window-header">
                                <div class="window-controls">
                                    <span class="control red"></span>
                                    <span class="control yellow"></span>
                                    <span class="control green"></span>
                                </div>
                                <span class="window-title">Lønnskalkulator</span>
                            </div>
                            <div class="window-content">
                                <div class="preview-stats">
                                    <div class="preview-stat">
                                        <span class="stat-icon">$</span>
                                        <span class="stat-value">45.750,-</span>
                                        <span class="stat-label">Månedslønn</span>
                                    </div>
                                    <div class="preview-stat">
                                        <span class="stat-icon">+</span>
                                        <span class="stat-value">+18%</span>
                                        <span class="stat-label">Tillegg</span>
                                    </div>
                                    <div class="preview-stat">
                                        <span class="stat-icon">⏱</span>
                                        <span class="stat-value">162.5t</span>
                                        <span class="stat-label">Timer</span>
                                    </div>
                                </div>
                            </div>
                        </div>
                        
                        <a href="/kalkulator" class="showcase-cta">
                            <span>Prøv kalkulatoren nå</span>
                            <svg class="icon-sm" viewBox="0 0 24 24" fill="none" stroke="currentColor" stroke-width="2" stroke-linecap="round" stroke-linejoin="round" aria-hidden="true">
                                <line x1="5" y1="12" x2="19" y2="12"></line>
                                <polyline points="12 5 19 12 12 19"></polyline>
                            </svg>
                        </a>
                    </div>
                </div>
            </div>
        </div>
    </section>

    <!-- Tech Stack Section -->
    <section id="tech" class="tech-section">
        <div class="container">
            <div class="section-header">
                <span class="section-label">Teknologi</span>
                <h2 class="section-title">Moderne stack</h2>
                <p class="section-description">
                    Bygget med de nyeste verktøyene for optimal ytelse og skalerbarhet
                </p>
            </div>
            
            <div class="tech-grid">
                <div class="tech-card">
                    <div class="tech-icon">
                        <svg class="icon-lg" viewBox="0 0 24 24" fill="none" stroke="currentColor" stroke-width="2" stroke-linecap="round" stroke-linejoin="round">
                            <path d="M14 2H6a2 2 0 0 0-2 2v16a2 2 0 0 0 2 2h12a2 2 0 0 0 2-2V8z"></path>
                            <polyline points="14 2 14 8 20 8"></polyline>
                            <line x1="16" y1="13" x2="8" y2="13"></line>
                            <line x1="16" y1="17" x2="8" y2="17"></line>
                            <polyline points="10 9 9 9 8 9"></polyline>
                        </svg>
                    </div>
                    <h3>HTML5</h3>
                    <p>Semantisk markup</p>
                </div>
                <div class="tech-card">
                    <div class="tech-icon">
                        <svg class="icon-lg" viewBox="0 0 24 24" fill="none" stroke="currentColor" stroke-width="2" stroke-linecap="round" stroke-linejoin="round">
                            <path d="M12 2l3.09 6.26L22 9.27l-5 4.87 1.18 6.88L12 17.77l-6.18 3.25L7 14.14 2 9.27l6.91-1.01L12 2z"></path>
                        </svg>
                    </div>
                    <h3>CSS3</h3>
                    <p>Moderne styling</p>
                </div>
                <div class="tech-card">
                    <div class="tech-icon">
                        <svg class="icon-lg" viewBox="0 0 24 24" fill="none" stroke="currentColor" stroke-width="2" stroke-linecap="round" stroke-linejoin="round">
                            <path d="M9 11H1l3-3-3-3"></path>
                            <path d="M15 13h8l-3 3 3 3"></path>
                            <path d="M3 9v6"></path>
                            <path d="M21 9v6"></path>
                        </svg>
                    </div>
                    <h3>JavaScript</h3>
                    <p>ES2024 features</p>
                </div>
                <div class="tech-card">
                    <div class="tech-icon">
                        <svg class="icon-lg" viewBox="0 0 24 24" fill="none" stroke="currentColor" stroke-width="2" stroke-linecap="round" stroke-linejoin="round">
                            <ellipse cx="12" cy="5" rx="9" ry="3"></ellipse>
                            <path d="M21 12c0 1.66-4 3-9 3s-9-1.34-9-3"></path>
                            <path d="M3 5v14c0 1.66 4 3 9 3s9-1.34 9-3V5"></path>
                        </svg>
                    </div>
                    <h3>Supabase</h3>
                    <p>Backend & Auth</p>
                </div>
            </div>
        </div>
    </section>
    </main>

    <!-- Footer -->
    <footer class="footer">
        <div class="footer-content">
            <div class="footer-info">
                <p>&copy; 2025 Hjalmar Kristensen-Karlsen</p>
                <p>Laget med <span class="heart">❤️</span> i Norge</p>
            </div>
            <div class="footer-links">
                <a href="https://github.com/kkarlsen06" target="_blank" aria-label="GitHub">
                    <svg class="icon-sm" viewBox="0 0 24 24" fill="none" stroke="currentColor" stroke-width="2" stroke-linecap="round" stroke-linejoin="round">
                        <path d="M9 19c-5 1.5-5-2.5-7-3m14 6v-3.87a3.37 3.37 0 0 0-.94-2.61c3.14-.35 6.44-1.54 6.44-7A5.44 5.44 0 0 0 20 4.77 5.07 5.07 0 0 0 19.91 1S18.73.65 16 2.48a13.38 13.38 0 0 0-7 0C6.27.65 5.09 1 5.09 1A5.07 5.07 0 0 0 5 4.77a5.44 5.44 0 0 0-1.5 3.78c0 5.42 3.3 6.61 6.44 7A3.37 3.37 0 0 0 9 18.13V22"></path>
                    </svg>
                </a>
                <a href="mailto:kkarlsen06@kkarlsen.art" aria-label="Email">
                    <svg class="icon-sm" viewBox="0 0 24 24" fill="none" stroke="currentColor" stroke-width="2" stroke-linecap="round" stroke-linejoin="round">
                        <path d="M4 4h16c1.1 0 2 .9 2 2v12c0 1.1-.9 2-2 2H4c-1.1 0-2-.9-2-2V6c0-1.1.9-2 2-2z"></path>
                        <polyline points="22 6 12 13 2 6"></polyline>
                    </svg>
                </a>
            </div>
        </div>
    </footer>
</body>
</html><|MERGE_RESOLUTION|>--- conflicted
+++ resolved
@@ -210,15 +210,7 @@
                                 </div>
                             </li>
                             <li class="feature-item">
-<<<<<<< HEAD
                                 <i class="fas fa-expand-arrows-alt"></i>
-=======
-                                <svg class="icon-sm" viewBox="0 0 24 24" fill="none" stroke="currentColor" stroke-width="2" stroke-linecap="round" stroke-linejoin="round" aria-hidden="true">
-                                    <rect x="2" y="3" width="20" height="14" rx="2" ry="2"></rect>
-                                    <line x1="8" y1="21" x2="16" y2="21"></line>
-                                    <line x1="12" y1="17" x2="12" y2="21"></line>
-                                </svg>
->>>>>>> e52fb5ef
                                 <div>
                                     <h4>Responsivt design</h4>
                                     <p>Fungerer perfekt på alle enheter</p>
