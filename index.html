<!DOCTYPE html>
<html lang="no">
<head>
    <meta charset="UTF-8">
    <meta name="viewport" content="width=device-width, initial-scale=1.0">
    <title>Hjalmar Karlsen | Utvikler & Designer</title>
    
    <!-- Fonts -->
    <link href="https://fonts.googleapis.com/css2?family=Inter:wght@300;400;500;600;700;800&display=swap" rel="stylesheet">
    
    <!-- Styles -->
    <link rel="stylesheet" href="/css/style.css">
    <link rel="icon" href="/assets/favicon.ico">
    
    <!-- Scripts -->
    <script src="js/loading-helpers.js"></script>
    <script src="js/error-handling.js"></script>
    <script src="js/redirect.js"></script>
    <script src="js/animations.js" defer></script>
    <meta name="theme-color" content="#000000">
    <meta name="apple-mobile-web-app-status-bar-style" content="black-translucent">
</head>
<body>
    <!-- Skip links for accessibility -->
    <a href="#main-content" class="skip-link">Hopp til hovedinnhold</a>
    
    <!-- Animated Background -->
    <div class="bg-animation">
        <div class="gradient-orb orb-1"></div>
        <div class="gradient-orb orb-2"></div>
        <div class="gradient-orb orb-3"></div>
    </div>

    <!-- Navigation -->
    <nav class="navbar" role="navigation" aria-label="Hovednavigasjon">
        <div class="nav-container">
            <a href="#" class="nav-logo" aria-label="Gå til toppen av siden">
                <span class="logo-text">kkarlsen_06 • DEV</span>
            </a>
            <div class="nav-menu" role="menubar">
                <a href="#hero" class="nav-link" role="menuitem">Hjem</a>
                <a href="#project" class="nav-link" role="menuitem">Prosjekt</a>
                <a href="#tech" class="nav-link" role="menuitem">Teknologi</a>
                <a href="https://github.com/kkarlsen06" target="_blank" rel="noopener noreferrer" class="nav-link nav-github" role="menuitem" aria-label="Åpne GitHub-profil i ny fane">
                    <svg class="icon-sm" viewBox="0 0 24 24" fill="none" stroke="currentColor" stroke-width="2" stroke-linecap="round" stroke-linejoin="round" aria-hidden="true">
                        <path d="M9 19c-5 1.5-5-2.5-7-3m14 6v-3.87a3.37 3.37 0 0 0-.94-2.61c3.14-.35 6.44-1.54 6.44-7A5.44 5.44 0 0 0 20 4.77 5.07 5.07 0 0 0 19.91 1S18.73.65 16 2.48a13.38 13.38 0 0 0-7 0C6.27.65 5.09 1 5.09 1A5.07 5.07 0 0 0 5 4.77a5.44 5.44 0 0 0-1.5 3.78c0 5.42 3.3 6.61 6.44 7A3.37 3.37 0 0 0 9 18.13V22"></path>
                    </svg>
                    <span>GitHub</span>
                </a>
            </div>
            <button class="nav-toggle" aria-label="Åpne/lukk navigasjonsmeny" aria-expanded="false">
                <span aria-hidden="true"></span>
                <span aria-hidden="true"></span>
                <span aria-hidden="true"></span>
            </button>
        </div>
    </nav>

    <!-- Main Content -->
    <main id="main-content">
        <!-- Hero Section -->
        <section id="hero" class="hero">
        <div class="hero-container">
            <div class="hero-content">
                <!-- BADGE SECTION - Separate from title -->
                <div class="hero-badge">
                    <span class="badge-text">Tilgjengelig for oppdrag</span>
                    <span class="badge-dot"></span>
                </div>
                
                <!-- TITLE SECTION - Title and Description -->
                <div class="hero-top-section">
                    <h1 class="hero-title">
                        <span class="hero-name">Hjalmar Karlsen</span>
                        <span class="hero-subtitle">
                            <span class="hero-subtitle-text">Alta, Norge</span>
                        </span>
                    </h1>
                    
                    <p class="hero-description">
                        <span class="hero-description-short">Jeg brenner for å skape digitale løsninger som faktisk løser reelle problemer.</span>
                        <span class="hero-description-full"> Spesialisert på moderne webutvikling med fokus på brukervennlighet og ytelse.</span>
                    </p>
                </div>
                
                <!-- BOTTOM THIRD - CTA and Stats -->
                <div class="hero-bottom-section">
                    <div class="hero-cta">
                        <a href="/kalkulator" class="btn btn-primary btn-large">
<<<<<<< HEAD
                            <svg viewBox="0 0 24 24" fill="none" stroke="currentColor" stroke-width="2" stroke-linecap="round" stroke-linejoin="round">
                                <rect x="4" y="2" width="16" height="20" rx="2"></rect>
                                <line x1="8" y1="6" x2="16" y2="6"></line>
                                <line x1="8" y1="10" x2="16" y2="10"></line>
                                <line x1="8" y1="14" x2="16" y2="14"></line>
                                <line x1="8" y1="18" x2="16" y2="18"></line>
                            </svg>
                            <span>Lønnskalkulator</span>
                            <svg viewBox="0 0 24 24" fill="none" stroke="currentColor" stroke-width="2" stroke-linecap="round" stroke-linejoin="round">
=======
                            <svg class="icon-sm" viewBox="0 0 24 24" fill="none" stroke="currentColor" stroke-width="2" stroke-linecap="round" stroke-linejoin="round" aria-hidden="true">
                                <rect x="3" y="3" width="18" height="18" rx="2" ry="2"></rect>
                                <line x1="9" y1="3" x2="9" y2="21"></line>
                                <line x1="15" y1="3" x2="15" y2="21"></line>
                                <line x1="3" y1="9" x2="21" y2="9"></line>
                                <line x1="3" y1="15" x2="21" y2="15"></line>
                            </svg>
                            <span>Lønnskalkulator</span>
                            <svg class="icon-sm" viewBox="0 0 24 24" fill="none" stroke="currentColor" stroke-width="2" stroke-linecap="round" stroke-linejoin="round" aria-hidden="true">
>>>>>>> 8078845c
                                <line x1="5" y1="12" x2="19" y2="12"></line>
                                <polyline points="12 5 19 12 12 19"></polyline>
                            </svg>
                        </a>
                        <a href="#project" class="btn btn-secondary btn-large">
                            <span>Mitt arbeid</span>
<<<<<<< HEAD
                            <svg viewBox="0 0 24 24" fill="none" stroke="currentColor" stroke-width="2" stroke-linecap="round" stroke-linejoin="round">
=======
                            <svg class="icon-sm" viewBox="0 0 24 24" fill="none" stroke="currentColor" stroke-width="2" stroke-linecap="round" stroke-linejoin="round" aria-hidden="true">
>>>>>>> 8078845c
                                <polyline points="6 9 12 15 18 9"></polyline>
                            </svg>
                        </a>
                    </div>
                    
                    <div class="hero-stats">
                        <div class="stat">
                            <span class="stat-number">100%</span>
                            <span class="stat-label">Tariff-nøyaktig</span>
                        </div>
                        <div class="stat">
                            <span class="stat-number">5+</span>
                            <span class="stat-label">Fornøyde brukere</span>
                        </div>
                        <div class="stat">
                            <span class="stat-number">24/7</span>
                            <span class="stat-label">Tilgjengelig</span>
                        </div>
                    </div>
                </div>
            </div>
            
            <div class="hero-visual">
                <div class="floating-card">
                    <div class="card-content">
                        <div class="code-preview">
                            <div class="code-header">
                                <span class="code-dot red"></span>
                                <span class="code-dot yellow"></span>
                                <span class="code-dot green"></span>
                            </div>
                            <pre><code><span class="code-comment">// Beregn total lønn for alle måneder</span>
<span class="code-variable">monthShifts</span>.<span class="code-function">forEach</span>((<span class="code-param">month</span>) => {
  <span class="code-keyword">const</span> <span class="code-variable">totalHours</span> = <span class="code-param">month</span>.<span class="code-variable">shifts</span>.<span class="code-function">reduce</span>((<span class="code-param">sum</span>, <span class="code-param">shift</span>) => {
    <span class="code-keyword">return</span> <span class="code-param">sum</span> + <span class="code-function">calculateHours</span>(<span class="code-param">shift</span>);
  }, <span class="code-number">0</span>);
  
  <span class="code-keyword">const</span> <span class="code-variable">monthlyPay</span> = <span class="code-variable">totalHours</span> * <span class="code-variable">hourlyRate</span>;
  <span class="code-keyword">const</span> <span class="code-variable">bonuses</span> = <span class="code-function">calculateBonuses</span>(<span class="code-param">month</span>.<span class="code-variable">shifts</span>);<span class="code-mobile-truncate">
  
  <span class="code-param">month</span>.<span class="code-variable">totalPay</span> = <span class="code-variable">monthlyPay</span> + <span class="code-variable">bonuses</span>;
  
  <span class="code-function">console</span>.<span class="code-function">log</span>(<span class="code-string">`${month.name}: ${month.totalPay} kr`</span>);
});</span></code></pre>
                        </div>
                    </div>
                </div>
            </div>
        </div>
        
        <div class="scroll-indicator">
            <div class="mouse">
                <div class="wheel"></div>
            </div>
            <span class="scroll-text">Scroll for mer</span>
        </div>
    </section>

    <!-- Main Project Section -->
    <section id="project" class="project-section">
        <div class="container">
            <div class="section-header">
                <span class="section-label">Fremhevet prosjekt</span>
                <h2 class="section-title">Lønnskalkulator</h2>
                <p class="section-description">
                    En komplett løsning for beregning av lønn, tillegg og kompensasjon. 
                    Har du Virketariff? Denne kalkulatoren er laget for deg!
                    <br> Eller legg inn lønn og tillegg selv.
                </p>
            </div>
            
            <div class="project-showcase">
                <div class="showcase-content">
                    <div class="showcase-features">
                        <h3 class="features-title">Hovedfunksjoner</h3>
                        <ul class="features-list">
                            <li class="feature-item">
<<<<<<< HEAD
                                <svg viewBox="0 0 24 24" fill="none" stroke="currentColor" stroke-width="2" stroke-linecap="round" stroke-linejoin="round">
                                    <path d="M3 3v18h18"></path>
                                    <path d="M18.7 8l-5.1 5.2-2.8-2.7L7 14.3"></path>
                                </svg>
=======
                                <i class="fas fa-calculator"></i>
>>>>>>> 8078845c
                                <div>
                                    <h4>Avanserte beregninger</h4>
                                    <p>Presise kalkulasjoner basert på gjeldende tariffavtaler</p>
                                </div>
                            </li>
                            <li class="feature-item">
<<<<<<< HEAD
                                <svg viewBox="0 0 24 24" fill="none" stroke="currentColor" stroke-width="2" stroke-linecap="round" stroke-linejoin="round">
                                    <circle cx="12" cy="12" r="10"></circle>
                                    <polyline points="12,6 12,12 16,14"></polyline>
=======
                                <svg class="icon-sm" viewBox="0 0 24 24" fill="none" stroke="currentColor" stroke-width="2" stroke-linecap="round" stroke-linejoin="round" aria-hidden="true">
                                    <circle cx="12" cy="12" r="10"></circle>
                                    <polyline points="12 6 12 12 16 14"></polyline>
>>>>>>> 8078845c
                                </svg>
                                <div>
                                    <h4>Sanntidsoppdateringer</h4>
                                    <p>Se resultatene mens du fyller inn informasjon</p>
                                </div>
                            </li>
                            <li class="feature-item">
<<<<<<< HEAD
                                <svg viewBox="0 0 24 24" fill="none" stroke="currentColor" stroke-width="2" stroke-linecap="round" stroke-linejoin="round">
=======
                                <svg class="icon-sm" viewBox="0 0 24 24" fill="none" stroke="currentColor" stroke-width="2" stroke-linecap="round" stroke-linejoin="round" aria-hidden="true">
>>>>>>> 8078845c
                                    <path d="M12 22s8-4 8-10V5l-8-3-8 3v7c0 6 8 10 8 10z"></path>
                                </svg>
                                <div>
                                    <h4>Sikker datalagring</h4>
                                    <p>Dine data er trygge med Supabase-integrasjon</p>
                                </div>
                            </li>
                            <li class="feature-item">
<<<<<<< HEAD
                                <svg viewBox="0 0 24 24" fill="none" stroke="currentColor" stroke-width="2" stroke-linecap="round" stroke-linejoin="round">
                                    <rect x="5" y="2" width="14" height="20" rx="2" ry="2"></rect>
                                    <line x1="12" y1="18" x2="12.01" y2="18"></line>
                                </svg>
=======
                                <i class="fas fa-expand-arrows-alt"></i>
>>>>>>> 8078845c
                                <div>
                                    <h4>Responsivt design</h4>
                                    <p>Fungerer perfekt på alle enheter</p>
                                </div>
                            </li>
                        </ul>
                    </div>
                    
                    <div class="showcase-preview">
                        <div class="preview-window">
                            <div class="window-header">
                                <div class="window-controls">
                                    <span class="control red"></span>
                                    <span class="control yellow"></span>
                                    <span class="control green"></span>
                                </div>
                                <span class="window-title">Lønnskalkulator</span>
                            </div>
                            <div class="window-content">
                                <div class="preview-stats">
                                    <div class="preview-stat">
                                        <span class="stat-icon">$</span>
                                        <span class="stat-value">45.750,-</span>
                                        <span class="stat-label">Månedslønn</span>
                                    </div>
                                    <div class="preview-stat">
                                        <span class="stat-icon">+</span>
                                        <span class="stat-value">+18%</span>
                                        <span class="stat-label">Tillegg</span>
                                    </div>
                                    <div class="preview-stat">
                                        <span class="stat-icon">⏱</span>
                                        <span class="stat-value">162.5t</span>
                                        <span class="stat-label">Timer</span>
                                    </div>
                                </div>
                            </div>
                        </div>
                        
                        <a href="/kalkulator" class="showcase-cta">
                            <span>Prøv kalkulatoren nå</span>
<<<<<<< HEAD
                            <svg viewBox="0 0 24 24" fill="none" stroke="currentColor" stroke-width="2" stroke-linecap="round" stroke-linejoin="round">
=======
                            <svg class="icon-sm" viewBox="0 0 24 24" fill="none" stroke="currentColor" stroke-width="2" stroke-linecap="round" stroke-linejoin="round" aria-hidden="true">
>>>>>>> 8078845c
                                <line x1="5" y1="12" x2="19" y2="12"></line>
                                <polyline points="12 5 19 12 12 19"></polyline>
                            </svg>
                        </a>
                    </div>
                </div>
            </div>
        </div>
    </section>

    <!-- Tech Stack Section -->
    <section id="tech" class="tech-section">
        <div class="container">
            <div class="section-header">
                <span class="section-label">Teknologi</span>
                <h2 class="section-title">Moderne stack</h2>
                <p class="section-description">
                    Bygget med de nyeste verktøyene for optimal ytelse og skalerbarhet
                </p>
            </div>
            
            <div class="tech-grid">
                <div class="tech-card">
                    <div class="tech-icon">
<<<<<<< HEAD
                        <svg viewBox="0 0 24 24" fill="none" stroke="currentColor" stroke-width="2" stroke-linecap="round" stroke-linejoin="round">
                            <path d="M4 4h16c1.1 0 2 .9 2 2v12c0 1.1-.9 2-2 2H4c-1.1 0-2-.9-2-2V6c0-1.1.9-2 2-2z"></path>
                            <path d="M8 8h8v8H8z"></path>
                            <path d="M12 12h4v4h-4z"></path>
=======
                        <svg class="icon-lg" viewBox="0 0 24 24" fill="none" stroke="currentColor" stroke-width="2" stroke-linecap="round" stroke-linejoin="round">
                            <path d="M14 2H6a2 2 0 0 0-2 2v16a2 2 0 0 0 2 2h12a2 2 0 0 0 2-2V8z"></path>
                            <polyline points="14 2 14 8 20 8"></polyline>
                            <line x1="16" y1="13" x2="8" y2="13"></line>
                            <line x1="16" y1="17" x2="8" y2="17"></line>
                            <polyline points="10 9 9 9 8 9"></polyline>
>>>>>>> 8078845c
                        </svg>
                    </div>
                    <h3>HTML5</h3>
                    <p>Semantisk markup</p>
                </div>
                <div class="tech-card">
                    <div class="tech-icon">
<<<<<<< HEAD
                        <svg viewBox="0 0 24 24" fill="none" stroke="currentColor" stroke-width="2" stroke-linecap="round" stroke-linejoin="round">
                            <path d="M4 4h16c1.1 0 2 .9 2 2v12c0 1.1-.9 2-2 2H4c-1.1 0-2-.9-2-2V6c0-1.1.9-2 2-2z"></path>
                            <path d="M8 8h8v8H8z"></path>
                            <path d="M12 12h4v4h-4z"></path>
=======
                        <svg class="icon-lg" viewBox="0 0 24 24" fill="none" stroke="currentColor" stroke-width="2" stroke-linecap="round" stroke-linejoin="round">
                            <path d="M12 2l3.09 6.26L22 9.27l-5 4.87 1.18 6.88L12 17.77l-6.18 3.25L7 14.14 2 9.27l6.91-1.01L12 2z"></path>
>>>>>>> 8078845c
                        </svg>
                    </div>
                    <h3>CSS3</h3>
                    <p>Moderne styling</p>
                </div>
                <div class="tech-card">
                    <div class="tech-icon">
<<<<<<< HEAD
                        <svg viewBox="0 0 24 24" fill="none" stroke="currentColor" stroke-width="2" stroke-linecap="round" stroke-linejoin="round">
                            <path d="M4 4h16c1.1 0 2 .9 2 2v12c0 1.1-.9 2-2 2H4c-1.1 0-2-.9-2-2V6c0-1.1.9-2 2-2z"></path>
                            <path d="M8 8h8v8H8z"></path>
                            <path d="M12 12h4v4h-4z"></path>
=======
                        <svg class="icon-lg" viewBox="0 0 24 24" fill="none" stroke="currentColor" stroke-width="2" stroke-linecap="round" stroke-linejoin="round">
                            <path d="M9 11H1l3-3-3-3"></path>
                            <path d="M15 13h8l-3 3 3 3"></path>
                            <path d="M3 9v6"></path>
                            <path d="M21 9v6"></path>
>>>>>>> 8078845c
                        </svg>
                    </div>
                    <h3>JavaScript</h3>
                    <p>ES2024 features</p>
                </div>
                <div class="tech-card">
                    <div class="tech-icon">
<<<<<<< HEAD
                        <svg viewBox="0 0 24 24" fill="none" stroke="currentColor" stroke-width="2" stroke-linecap="round" stroke-linejoin="round">
=======
                        <svg class="icon-lg" viewBox="0 0 24 24" fill="none" stroke="currentColor" stroke-width="2" stroke-linecap="round" stroke-linejoin="round">
>>>>>>> 8078845c
                            <ellipse cx="12" cy="5" rx="9" ry="3"></ellipse>
                            <path d="M21 12c0 1.66-4 3-9 3s-9-1.34-9-3"></path>
                            <path d="M3 5v14c0 1.66 4 3 9 3s9-1.34 9-3V5"></path>
                        </svg>
                    </div>
                    <h3>Supabase</h3>
                    <p>Backend & Auth</p>
                </div>
            </div>
        </div>
    </section>
    </main>

    <!-- Footer -->
    <footer class="footer">
        <div class="footer-content">
            <div class="footer-info">
                <p>&copy; 2025 Hjalmar Kristensen-Karlsen</p>
                <p>Laget med <span class="heart">❤️</span> i Norge</p>
            </div>
            <div class="footer-links">
                <a href="https://github.com/kkarlsen06" target="_blank" aria-label="GitHub">
<<<<<<< HEAD
                    <svg viewBox="0 0 24 24" fill="none" stroke="currentColor" stroke-width="2" stroke-linecap="round" stroke-linejoin="round">
=======
                    <svg class="icon-sm" viewBox="0 0 24 24" fill="none" stroke="currentColor" stroke-width="2" stroke-linecap="round" stroke-linejoin="round">
>>>>>>> 8078845c
                        <path d="M9 19c-5 1.5-5-2.5-7-3m14 6v-3.87a3.37 3.37 0 0 0-.94-2.61c3.14-.35 6.44-1.54 6.44-7A5.44 5.44 0 0 0 20 4.77 5.07 5.07 0 0 0 19.91 1S18.73.65 16 2.48a13.38 13.38 0 0 0-7 0C6.27.65 5.09 1 5.09 1A5.07 5.07 0 0 0 5 4.77a5.44 5.44 0 0 0-1.5 3.78c0 5.42 3.3 6.61 6.44 7A3.37 3.37 0 0 0 9 18.13V22"></path>
                    </svg>
                </a>
                <a href="mailto:kkarlsen06@kkarlsen.art" aria-label="Email">
<<<<<<< HEAD
                    <svg viewBox="0 0 24 24" fill="none" stroke="currentColor" stroke-width="2" stroke-linecap="round" stroke-linejoin="round">
                        <path d="M4 4h16c1.1 0 2 .9 2 2v12c0 1.1-.9 2-2 2H4c-1.1 0-2-.9-2-2V6c0-1.1.9-2 2-2z"></path>
                        <polyline points="22,6 12,13 2,6"></polyline>
=======
                    <svg class="icon-sm" viewBox="0 0 24 24" fill="none" stroke="currentColor" stroke-width="2" stroke-linecap="round" stroke-linejoin="round">
                        <path d="M4 4h16c1.1 0 2 .9 2 2v12c0 1.1-.9 2-2 2H4c-1.1 0-2-.9-2-2V6c0-1.1.9-2 2-2z"></path>
                        <polyline points="22 6 12 13 2 6"></polyline>
>>>>>>> 8078845c
                    </svg>
                </a>
            </div>
        </div>
    </footer>
</body>
</html><|MERGE_RESOLUTION|>--- conflicted
+++ resolved
@@ -87,7 +87,6 @@
                 <div class="hero-bottom-section">
                     <div class="hero-cta">
                         <a href="/kalkulator" class="btn btn-primary btn-large">
-<<<<<<< HEAD
                             <svg viewBox="0 0 24 24" fill="none" stroke="currentColor" stroke-width="2" stroke-linecap="round" stroke-linejoin="round">
                                 <rect x="4" y="2" width="16" height="20" rx="2"></rect>
                                 <line x1="8" y1="6" x2="16" y2="6"></line>
@@ -97,28 +96,13 @@
                             </svg>
                             <span>Lønnskalkulator</span>
                             <svg viewBox="0 0 24 24" fill="none" stroke="currentColor" stroke-width="2" stroke-linecap="round" stroke-linejoin="round">
-=======
-                            <svg class="icon-sm" viewBox="0 0 24 24" fill="none" stroke="currentColor" stroke-width="2" stroke-linecap="round" stroke-linejoin="round" aria-hidden="true">
-                                <rect x="3" y="3" width="18" height="18" rx="2" ry="2"></rect>
-                                <line x1="9" y1="3" x2="9" y2="21"></line>
-                                <line x1="15" y1="3" x2="15" y2="21"></line>
-                                <line x1="3" y1="9" x2="21" y2="9"></line>
-                                <line x1="3" y1="15" x2="21" y2="15"></line>
-                            </svg>
-                            <span>Lønnskalkulator</span>
-                            <svg class="icon-sm" viewBox="0 0 24 24" fill="none" stroke="currentColor" stroke-width="2" stroke-linecap="round" stroke-linejoin="round" aria-hidden="true">
->>>>>>> 8078845c
                                 <line x1="5" y1="12" x2="19" y2="12"></line>
                                 <polyline points="12 5 19 12 12 19"></polyline>
                             </svg>
                         </a>
                         <a href="#project" class="btn btn-secondary btn-large">
                             <span>Mitt arbeid</span>
-<<<<<<< HEAD
                             <svg viewBox="0 0 24 24" fill="none" stroke="currentColor" stroke-width="2" stroke-linecap="round" stroke-linejoin="round">
-=======
-                            <svg class="icon-sm" viewBox="0 0 24 24" fill="none" stroke="currentColor" stroke-width="2" stroke-linecap="round" stroke-linejoin="round" aria-hidden="true">
->>>>>>> 8078845c
                                 <polyline points="6 9 12 15 18 9"></polyline>
                             </svg>
                         </a>
@@ -196,29 +180,19 @@
                         <h3 class="features-title">Hovedfunksjoner</h3>
                         <ul class="features-list">
                             <li class="feature-item">
-<<<<<<< HEAD
                                 <svg viewBox="0 0 24 24" fill="none" stroke="currentColor" stroke-width="2" stroke-linecap="round" stroke-linejoin="round">
                                     <path d="M3 3v18h18"></path>
                                     <path d="M18.7 8l-5.1 5.2-2.8-2.7L7 14.3"></path>
                                 </svg>
-=======
-                                <i class="fas fa-calculator"></i>
->>>>>>> 8078845c
                                 <div>
                                     <h4>Avanserte beregninger</h4>
                                     <p>Presise kalkulasjoner basert på gjeldende tariffavtaler</p>
                                 </div>
                             </li>
                             <li class="feature-item">
-<<<<<<< HEAD
                                 <svg viewBox="0 0 24 24" fill="none" stroke="currentColor" stroke-width="2" stroke-linecap="round" stroke-linejoin="round">
                                     <circle cx="12" cy="12" r="10"></circle>
                                     <polyline points="12,6 12,12 16,14"></polyline>
-=======
-                                <svg class="icon-sm" viewBox="0 0 24 24" fill="none" stroke="currentColor" stroke-width="2" stroke-linecap="round" stroke-linejoin="round" aria-hidden="true">
-                                    <circle cx="12" cy="12" r="10"></circle>
-                                    <polyline points="12 6 12 12 16 14"></polyline>
->>>>>>> 8078845c
                                 </svg>
                                 <div>
                                     <h4>Sanntidsoppdateringer</h4>
@@ -226,11 +200,7 @@
                                 </div>
                             </li>
                             <li class="feature-item">
-<<<<<<< HEAD
                                 <svg viewBox="0 0 24 24" fill="none" stroke="currentColor" stroke-width="2" stroke-linecap="round" stroke-linejoin="round">
-=======
-                                <svg class="icon-sm" viewBox="0 0 24 24" fill="none" stroke="currentColor" stroke-width="2" stroke-linecap="round" stroke-linejoin="round" aria-hidden="true">
->>>>>>> 8078845c
                                     <path d="M12 22s8-4 8-10V5l-8-3-8 3v7c0 6 8 10 8 10z"></path>
                                 </svg>
                                 <div>
@@ -239,14 +209,10 @@
                                 </div>
                             </li>
                             <li class="feature-item">
-<<<<<<< HEAD
                                 <svg viewBox="0 0 24 24" fill="none" stroke="currentColor" stroke-width="2" stroke-linecap="round" stroke-linejoin="round">
                                     <rect x="5" y="2" width="14" height="20" rx="2" ry="2"></rect>
                                     <line x1="12" y1="18" x2="12.01" y2="18"></line>
                                 </svg>
-=======
-                                <i class="fas fa-expand-arrows-alt"></i>
->>>>>>> 8078845c
                                 <div>
                                     <h4>Responsivt design</h4>
                                     <p>Fungerer perfekt på alle enheter</p>
@@ -288,11 +254,7 @@
                         
                         <a href="/kalkulator" class="showcase-cta">
                             <span>Prøv kalkulatoren nå</span>
-<<<<<<< HEAD
                             <svg viewBox="0 0 24 24" fill="none" stroke="currentColor" stroke-width="2" stroke-linecap="round" stroke-linejoin="round">
-=======
-                            <svg class="icon-sm" viewBox="0 0 24 24" fill="none" stroke="currentColor" stroke-width="2" stroke-linecap="round" stroke-linejoin="round" aria-hidden="true">
->>>>>>> 8078845c
                                 <line x1="5" y1="12" x2="19" y2="12"></line>
                                 <polyline points="12 5 19 12 12 19"></polyline>
                             </svg>
@@ -317,19 +279,10 @@
             <div class="tech-grid">
                 <div class="tech-card">
                     <div class="tech-icon">
-<<<<<<< HEAD
                         <svg viewBox="0 0 24 24" fill="none" stroke="currentColor" stroke-width="2" stroke-linecap="round" stroke-linejoin="round">
                             <path d="M4 4h16c1.1 0 2 .9 2 2v12c0 1.1-.9 2-2 2H4c-1.1 0-2-.9-2-2V6c0-1.1.9-2 2-2z"></path>
                             <path d="M8 8h8v8H8z"></path>
                             <path d="M12 12h4v4h-4z"></path>
-=======
-                        <svg class="icon-lg" viewBox="0 0 24 24" fill="none" stroke="currentColor" stroke-width="2" stroke-linecap="round" stroke-linejoin="round">
-                            <path d="M14 2H6a2 2 0 0 0-2 2v16a2 2 0 0 0 2 2h12a2 2 0 0 0 2-2V8z"></path>
-                            <polyline points="14 2 14 8 20 8"></polyline>
-                            <line x1="16" y1="13" x2="8" y2="13"></line>
-                            <line x1="16" y1="17" x2="8" y2="17"></line>
-                            <polyline points="10 9 9 9 8 9"></polyline>
->>>>>>> 8078845c
                         </svg>
                     </div>
                     <h3>HTML5</h3>
@@ -337,15 +290,10 @@
                 </div>
                 <div class="tech-card">
                     <div class="tech-icon">
-<<<<<<< HEAD
                         <svg viewBox="0 0 24 24" fill="none" stroke="currentColor" stroke-width="2" stroke-linecap="round" stroke-linejoin="round">
                             <path d="M4 4h16c1.1 0 2 .9 2 2v12c0 1.1-.9 2-2 2H4c-1.1 0-2-.9-2-2V6c0-1.1.9-2 2-2z"></path>
                             <path d="M8 8h8v8H8z"></path>
                             <path d="M12 12h4v4h-4z"></path>
-=======
-                        <svg class="icon-lg" viewBox="0 0 24 24" fill="none" stroke="currentColor" stroke-width="2" stroke-linecap="round" stroke-linejoin="round">
-                            <path d="M12 2l3.09 6.26L22 9.27l-5 4.87 1.18 6.88L12 17.77l-6.18 3.25L7 14.14 2 9.27l6.91-1.01L12 2z"></path>
->>>>>>> 8078845c
                         </svg>
                     </div>
                     <h3>CSS3</h3>
@@ -353,18 +301,10 @@
                 </div>
                 <div class="tech-card">
                     <div class="tech-icon">
-<<<<<<< HEAD
                         <svg viewBox="0 0 24 24" fill="none" stroke="currentColor" stroke-width="2" stroke-linecap="round" stroke-linejoin="round">
                             <path d="M4 4h16c1.1 0 2 .9 2 2v12c0 1.1-.9 2-2 2H4c-1.1 0-2-.9-2-2V6c0-1.1.9-2 2-2z"></path>
                             <path d="M8 8h8v8H8z"></path>
                             <path d="M12 12h4v4h-4z"></path>
-=======
-                        <svg class="icon-lg" viewBox="0 0 24 24" fill="none" stroke="currentColor" stroke-width="2" stroke-linecap="round" stroke-linejoin="round">
-                            <path d="M9 11H1l3-3-3-3"></path>
-                            <path d="M15 13h8l-3 3 3 3"></path>
-                            <path d="M3 9v6"></path>
-                            <path d="M21 9v6"></path>
->>>>>>> 8078845c
                         </svg>
                     </div>
                     <h3>JavaScript</h3>
@@ -372,11 +312,7 @@
                 </div>
                 <div class="tech-card">
                     <div class="tech-icon">
-<<<<<<< HEAD
                         <svg viewBox="0 0 24 24" fill="none" stroke="currentColor" stroke-width="2" stroke-linecap="round" stroke-linejoin="round">
-=======
-                        <svg class="icon-lg" viewBox="0 0 24 24" fill="none" stroke="currentColor" stroke-width="2" stroke-linecap="round" stroke-linejoin="round">
->>>>>>> 8078845c
                             <ellipse cx="12" cy="5" rx="9" ry="3"></ellipse>
                             <path d="M21 12c0 1.66-4 3-9 3s-9-1.34-9-3"></path>
                             <path d="M3 5v14c0 1.66 4 3 9 3s9-1.34 9-3V5"></path>
@@ -399,24 +335,14 @@
             </div>
             <div class="footer-links">
                 <a href="https://github.com/kkarlsen06" target="_blank" aria-label="GitHub">
-<<<<<<< HEAD
                     <svg viewBox="0 0 24 24" fill="none" stroke="currentColor" stroke-width="2" stroke-linecap="round" stroke-linejoin="round">
-=======
-                    <svg class="icon-sm" viewBox="0 0 24 24" fill="none" stroke="currentColor" stroke-width="2" stroke-linecap="round" stroke-linejoin="round">
->>>>>>> 8078845c
                         <path d="M9 19c-5 1.5-5-2.5-7-3m14 6v-3.87a3.37 3.37 0 0 0-.94-2.61c3.14-.35 6.44-1.54 6.44-7A5.44 5.44 0 0 0 20 4.77 5.07 5.07 0 0 0 19.91 1S18.73.65 16 2.48a13.38 13.38 0 0 0-7 0C6.27.65 5.09 1 5.09 1A5.07 5.07 0 0 0 5 4.77a5.44 5.44 0 0 0-1.5 3.78c0 5.42 3.3 6.61 6.44 7A3.37 3.37 0 0 0 9 18.13V22"></path>
                     </svg>
                 </a>
                 <a href="mailto:kkarlsen06@kkarlsen.art" aria-label="Email">
-<<<<<<< HEAD
                     <svg viewBox="0 0 24 24" fill="none" stroke="currentColor" stroke-width="2" stroke-linecap="round" stroke-linejoin="round">
                         <path d="M4 4h16c1.1 0 2 .9 2 2v12c0 1.1-.9 2-2 2H4c-1.1 0-2-.9-2-2V6c0-1.1.9-2 2-2z"></path>
                         <polyline points="22,6 12,13 2,6"></polyline>
-=======
-                    <svg class="icon-sm" viewBox="0 0 24 24" fill="none" stroke="currentColor" stroke-width="2" stroke-linecap="round" stroke-linejoin="round">
-                        <path d="M4 4h16c1.1 0 2 .9 2 2v12c0 1.1-.9 2-2 2H4c-1.1 0-2-.9-2-2V6c0-1.1.9-2 2-2z"></path>
-                        <polyline points="22 6 12 13 2 6"></polyline>
->>>>>>> 8078845c
                     </svg>
                 </a>
             </div>
