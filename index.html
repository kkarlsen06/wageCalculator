--- conflicted
+++ resolved
@@ -180,15 +180,7 @@
                         <h3 class="features-title">Hovedfunksjoner</h3>
                         <ul class="features-list">
                             <li class="feature-item">
-<<<<<<< HEAD
                                 <i class="fas fa-calculator"></i>
-=======
-                                <svg class="icon-sm" viewBox="0 0 24 24" fill="none" stroke="currentColor" stroke-width="2" stroke-linecap="round" stroke-linejoin="round" aria-hidden="true">
-                                    <line x1="3" y1="3" x2="21" y2="21"></line>
-                                    <path d="M21 12c0 4.97-4.03 9-9 9s-9-4.03-9-9 4.03-9 9-9 9 4.03 9 9z"></path>
-                                    <path d="M9 12l2 2 4-4"></path>
-                                </svg>
->>>>>>> a39375be
                                 <div>
                                     <h4>Avanserte beregninger</h4>
                                     <p>Presise kalkulasjoner basert på gjeldende tariffavtaler</p>
